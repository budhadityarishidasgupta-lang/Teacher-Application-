--- conflicted
+++ resolved
@@ -2530,11 +2530,7 @@
                     return f"{course_title}\n    • {lesson_title}"
 
                 selected_pair = st.radio(
-<<<<<<< HEAD
-                    "Course and lesson selection",
-=======
                     "Course and lesson",
->>>>>>> 5d3c2173
                     option_pairs,
                     index=default_index,
                     format_func=_format_pair,
@@ -2542,126 +2538,6 @@
                     label_visibility="collapsed",
                 )
 
-<<<<<<< HEAD
-                tree_payload = [
-                    {"course": display_map[p][0], "lesson": display_map[p][1]}
-                    for p in option_pairs
-                ]
-                tree_json = json.dumps(tree_payload).replace("</", "<\\/")
-
-                st.markdown(
-                    f"""
-                    <style>
-                    [data-testid="stSidebar"] [role="radiogroup"].lesson-tree {{
-                        padding-left: 0;
-                    }}
-                    [data-testid="stSidebar"] .lesson-tree .course-group {{
-                        display: flex;
-                        flex-direction: column;
-                        gap: 0.25rem;
-                        margin-bottom: 0.65rem;
-                    }}
-                    [data-testid="stSidebar"] .lesson-tree .course-group:last-child {{
-                        margin-bottom: 0;
-                    }}
-                    [data-testid="stSidebar"] .lesson-tree .course-header {{
-                        font-weight: 600;
-                        margin-top: 0.15rem;
-                        position: relative;
-                        padding-left: 1.1rem;
-                    }}
-                    [data-testid="stSidebar"] .lesson-tree .course-header::before {{
-                        content: "•";
-                        position: absolute;
-                        left: 0;
-                    }}
-                    [data-testid="stSidebar"] .lesson-tree .course-group:first-child .course-header {{
-                        margin-top: 0;
-                    }}
-                    [data-testid="stSidebar"] .lesson-tree div[role="radio"] {{
-                        margin-left: 1.6rem;
-                    }}
-                    [data-testid="stSidebar"] .lesson-tree div[role="radio"] label {{
-                        font-weight: 500;
-                    }}
-                    </style>
-                    <script>
-                    (function () {{
-                        const data = {tree_json};
-                        const encode = (value) =>
-                            value
-                                .replace(/&/g, "&amp;")
-                                .replace(/</g, "&lt;")
-                                .replace(/>/g, "&gt;");
-
-                        const enhance = (attempt = 0) => {{
-                            const doc = window.document;
-                            const sidebar = doc.querySelector('[data-testid="stSidebar"]');
-                            if (!sidebar) {{
-                                if (attempt < 10) {{
-                                    window.setTimeout(() => enhance(attempt + 1), 120);
-                                }}
-                                return;
-                            }}
-                            const root = sidebar.querySelector('[role="radiogroup"]');
-                            if (!root) {{
-                                if (attempt < 10) {{
-                                    window.setTimeout(() => enhance(attempt + 1), 120);
-                                }}
-                                return;
-                            }}
-                            const wrappers = Array.from(root.querySelectorAll('div[role="radio"]'));
-                            if (!wrappers.length || wrappers.length !== data.length) {{
-                                if (attempt < 10) {{
-                                    window.setTimeout(() => enhance(attempt + 1), 120);
-                                }}
-                                return;
-                            }}
-
-                            const signature = JSON.stringify(data);
-                            if (root.dataset.lessonTreeSignature === signature) {{
-                                return;
-                            }}
-
-                            root.dataset.lessonTreeSignature = signature;
-                            root.classList.add('lesson-tree');
-
-                            const grouped = new Map();
-                            data.forEach((item, idx) => {{
-                                const wrapper = wrappers[idx];
-                                const label = wrapper.querySelector('label');
-                                if (!label) {{
-                                    return;
-                                }}
-                                label.innerHTML = `<span class="lesson-label">${{encode(item.lesson)}}</span>`;
-                                if (!grouped.has(item.course)) {{
-                                    grouped.set(item.course, []);
-                                }}
-                                grouped.get(item.course).push(wrapper);
-                            }});
-
-                            root.innerHTML = '';
-                            grouped.forEach((items, course) => {{
-                                const group = doc.createElement('div');
-                                group.className = 'course-group';
-                                const header = doc.createElement('div');
-                                header.className = 'course-header';
-                                header.textContent = course;
-                                group.appendChild(header);
-                                items.forEach((wrapper) => group.appendChild(wrapper));
-                                root.appendChild(group);
-                            }});
-                        }};
-
-                        enhance();
-                        window.setTimeout(() => enhance(), 250);
-                        window.setTimeout(() => enhance(), 600);
-                    }})();
-                    </script>
-                    """,
-                    unsafe_allow_html=True,
-                )
-
                 selected_course_id, selected_lesson_id = selected_pair
                 lessons = course_lessons.get(selected_course_id, pd.DataFrame())
 
@@ -2672,18 +2548,6 @@
                 st.session_state["active_cid"] = selected_course_id
                 st.session_state["student_lesson_select"] = selected_lesson_id
 
-=======
-                selected_course_id, selected_lesson_id = selected_pair
-                lessons = course_lessons.get(selected_course_id, pd.DataFrame())
-
-                selected_course_title, _ = display_map[selected_pair]
-                c_completed, c_total, c_pct = course_progress(USER_ID, int(selected_course_id))
-                st.caption(f"Selected: {selected_course_title} — {c_pct}% complete")
-
-                st.session_state["active_cid"] = selected_course_id
-                st.session_state["student_lesson_select"] = selected_lesson_id
-
->>>>>>> 5d3c2173
             if empty_courses:
                 st.caption(
                     "\n".join(
@@ -2693,8 +2557,6 @@
                         ]
                     )
                 )
-<<<<<<< HEAD
-=======
 
             lessons = pd.read_sql(
                 text(
@@ -2731,7 +2593,6 @@
                     format_func=lambda x: title_map.get(x, str(x)),
                     key="student_lesson_select",
                 )
->>>>>>> 5d3c2173
 
 # ─────────────────────────────────────────────────────────────────────
 # Helper for lesson progress (canonical — keep only ONE copy in file)
