--- conflicted
+++ resolved
@@ -2530,11 +2530,7 @@
                     return f"{course_title}\n    • {lesson_title}"
 
                 selected_pair = st.radio(
-<<<<<<< HEAD
-                    "Course and lesson selection",
-=======
                     "Course and lesson",
->>>>>>> 5d20dc4f
                     option_pairs,
                     index=default_index,
                     format_func=_format_pair,
@@ -2542,100 +2538,6 @@
                     label_visibility="collapsed",
                 )
 
-<<<<<<< HEAD
-                st.markdown(
-                    """
-                    <style>
-                    [data-testid="stSidebar"] [role="radiogroup"].lesson-tree {
-                        padding-left: 0;
-                    }
-                    [data-testid="stSidebar"] .lesson-tree .course-group {
-                        display: flex;
-                        flex-direction: column;
-                        gap: 0.25rem;
-                        margin-bottom: 0.65rem;
-                    }
-                    [data-testid="stSidebar"] .lesson-tree .course-group:last-child {
-                        margin-bottom: 0;
-                    }
-                    [data-testid="stSidebar"] .lesson-tree .course-header {
-                        font-weight: 600;
-                        margin-top: 0.15rem;
-                        position: relative;
-                        padding-left: 1.1rem;
-                    }
-                    [data-testid="stSidebar"] .lesson-tree .course-header::before {
-                        content: "•";
-                        position: absolute;
-                        left: 0;
-                    }
-                    [data-testid="stSidebar"] .lesson-tree .course-group:first-child .course-header {
-                        margin-top: 0;
-                    }
-                    [data-testid="stSidebar"] .lesson-tree div[role="radio"] {
-                        margin-left: 1.6rem;
-                    }
-                    [data-testid="stSidebar"] .lesson-tree div[role="radio"] label {
-                        font-weight: 500;
-                    }
-                    </style>
-                    <script>
-                    (function () {
-                        const doc = window.parent.document;
-                        const root = doc.querySelector('[data-testid="stSidebar"] [role="radiogroup"][aria-label="Course and lesson selection"]');
-                        if (!root || root.dataset.enhanced === "1") {
-                            return;
-                        }
-                        root.dataset.enhanced = "1";
-                        root.classList.add("lesson-tree");
-                        const wrappers = Array.from(root.querySelectorAll('div[role="radio"]'));
-                        const courseOrder = [];
-                        const grouped = {};
-                        wrappers.forEach((wrapper) => {
-                            const label = wrapper.querySelector("label");
-                            if (!label) {
-                                return;
-                            }
-                            const lines = label.innerText
-                                .split('\n')
-                                .map((line) => line.trim())
-                                .filter(Boolean);
-                            if (!lines.length) {
-                                return;
-                            }
-                            const course = lines[0];
-                            const lessonLine = lines.slice(1).join(' ');
-                            const lesson = lessonLine.replace(/^•\s*/, "");
-                            const safeLesson = lesson
-                                .replace(/&/g, "&amp;")
-                                .replace(/</g, "&lt;")
-                                .replace(/>/g, "&gt;");
-                            label.innerHTML = `<span class="lesson-label">${safeLesson}</span>`;
-                            if (!grouped[course]) {
-                                grouped[course] = [];
-                                courseOrder.push(course);
-                            }
-                            grouped[course].push(wrapper);
-                        });
-                        root.innerHTML = "";
-                        courseOrder.forEach((course) => {
-                            const group = doc.createElement("div");
-                            group.className = "course-group";
-                            const header = doc.createElement("div");
-                            header.className = "course-header";
-                            header.textContent = course;
-                            group.appendChild(header);
-                            grouped[course].forEach((wrapper) => group.appendChild(wrapper));
-                            root.appendChild(group);
-                        });
-                    })();
-                    </script>
-                    """,
-                    unsafe_allow_html=True,
-                )
-
-=======
->>>>>>> 5d20dc4f
                 selected_course_id, selected_lesson_id = selected_pair
                 lessons = course_lessons.get(selected_course_id, pd.DataFrame())
 
@@ -2655,8 +2557,6 @@
                         ]
                     )
                 )
-<<<<<<< HEAD
-=======
 
             lessons = pd.read_sql(
                 text(
@@ -2693,7 +2593,6 @@
                     format_func=lambda x: title_map.get(x, str(x)),
                     key="student_lesson_select",
                 )
->>>>>>> 5d20dc4f
 
 # ─────────────────────────────────────────────────────────────────────
 # Helper for lesson progress (canonical — keep only ONE copy in file)
