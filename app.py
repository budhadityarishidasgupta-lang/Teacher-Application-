--- conflicted
+++ resolved
@@ -1268,48 +1268,10 @@
             cand_l = cand.lower()
             if cand_l in seen_lower:
                 continue
-<<<<<<< HEAD
             distractors.append(cand)
             seen_lower.add(cand_l)
             if len(distractors) >= 4:
                 break
-
-    if len(distractors) < 4:
-        fallback_pool = [
-            "banana",
-            "pencil",
-            "soccer",
-            "window",
-            "pizza",
-            "rainbow",
-            "kitten",
-            "tractor",
-            "marble",
-            "backpack",
-            "ladder",
-            "ocean",
-            "camera",
-            "blanket",
-            "sandwich",
-            "rocket",
-            "helmet",
-            "garden",
-            "notebook",
-            "button",
-        ]
-        random.shuffle(fallback_pool)
-        for cand in fallback_pool:
-            cand_l = cand.lower()
-            if cand_l in seen_lower:
-                continue
-=======
->>>>>>> 75b20156
-            distractors.append(cand)
-            seen_lower.add(cand_l)
-            if len(distractors) >= 4:
-                break
-<<<<<<< HEAD
-=======
 
     if len(distractors) < 4:
         fallback_pool = [
@@ -1343,7 +1305,6 @@
             seen_lower.add(cand_l)
             if len(distractors) >= 4:
                 break
->>>>>>> 75b20156
 
     choices = correct + distractors[:4]
     random.shuffle(choices)
@@ -3100,13 +3061,7 @@
                 st.markdown("</div>", unsafe_allow_html=True)
 
                 st.markdown("<div class='quiz-actions'>", unsafe_allow_html=True)
-<<<<<<< HEAD
                 submitted = st.form_submit_button("Submit")
-=======
-                submitted = st.form_submit_button(
-                    "Submit", key="btn_submit_quiz", type="primary", use_container_width=True
-                )
->>>>>>> 75b20156
                 st.markdown("</div>", unsafe_allow_html=True)
 
     #        st.markdown("</div>", unsafe_allow_html=True)
