--- conflicted
+++ resolved
@@ -81,63 +81,6 @@
 # Feature flags (define early!)
 TEACHER_UI_V2 = os.getenv("TEACHER_UI_V2", "0") == "1"
 
-<<<<<<< HEAD
-# Gamification constants (declared early so helper functions can use them)
-LEVEL_BANDS = [
-    {"level": 1, "min": 0,   "max": 99,  "title": "Learner",   "color": "#22c55e"},  # Green
-    {"level": 2, "min": 100, "max": 249, "title": "Achiever",  "color": "#f97316"},  # Orange
-    {"level": 3, "min": 250, "max": 499, "title": "Explorer",  "color": "#3b82f6"},  # Blue
-    {"level": 4, "min": 500, "max": 999, "title": "Champion",  "color": "#8b5cf6"},  # Purple
-    {"level": 5, "min": 1000, "max": None, "title": "Legend", "color": "#fbbf24"},  # Gold
-]
-
-BADGE_DEFINITIONS = {
-    "First Word Hero": {
-        "emoji": "🥇",
-        "xp_bonus": 20,
-        "badge_type": "milestone",
-        "milestone": "1 correct answer",
-    },
-    "Ten Words Mastered": {
-        "emoji": "🧠",
-        "xp_bonus": 50,
-        "badge_type": "mastery",
-        "milestone": "Master 10 unique words",
-    },
-    "Fifty Words Fluent": {
-        "emoji": "🏆",
-        "xp_bonus": 150,
-        "badge_type": "mastery",
-        "milestone": "Master 50 unique words",
-    },
-    "Lesson Champion": {
-        "emoji": "📘",
-        "xp_bonus": 100,
-        "badge_type": "lesson",
-        "milestone": "Lesson ≥90% accuracy",
-    },
-    "Course Finisher": {
-        "emoji": "🎓",
-        "xp_bonus": 250,
-        "badge_type": "course",
-        "milestone": "All lessons in a course ≥80% accuracy",
-    },
-    "Weekly Streaker": {
-        "emoji": "🔥",
-        "xp_bonus": 70,
-        "badge_type": "streak",
-        "milestone": "7-day login streak",
-    },
-    "Perfectionist": {
-        "emoji": "💎",
-        "xp_bonus": 100,
-        "badge_type": "achievement",
-        "milestone": "100% accuracy in a lesson",
-    },
-}
-
-=======
->>>>>>> e6288433
 # ─────────────────────────────────────────────────────────────────────
 # Database (Postgres via SQLAlchemy)
 # ─────────────────────────────────────────────────────────────────────
@@ -2149,8 +2092,6 @@
 }
 
 
-<<<<<<< HEAD
-=======
 LEVEL_BANDS = [
     {"level": 1, "min": 0,   "max": 99,  "title": "Learner",   "color": "#22c55e"},  # Green
     {"level": 2, "min": 100, "max": 249, "title": "Achiever",  "color": "#f97316"},  # Orange
@@ -2204,7 +2145,6 @@
     },
 }
 
->>>>>>> e6288433
 BADGE_CHIME_BASE64 = (
     "UklGRmQGAABXQVZFZm10IBAAAAABAAEAQB8AAIA+AAACABAAZGF0YUAGAAAAAPMwb0tMQ0UcRegpv8+zbssu+yMtYkp9RbIg5+zfwVuzBchg9iYpCUlnR/8knfHUxDSz"
     "1MSd8f8kZ0cJSSYpYPYFyFuz38Hn7LIgfUViSiMtLvtuy8+zKb9F6EUcTENvS/MwAAANz5G0tLy747sX10AxTJI00gTd0p61g7pO3xkTIT6lTPs3oAna1ve2mbgB22MO"
