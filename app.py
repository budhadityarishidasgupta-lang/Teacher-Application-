import os, time, random, sqlite3, html, base64
from contextlib import closing
from datetime import datetime, timedelta
from pathlib import Path

import numpy as np
import pandas as pd

from dotenv import load_dotenv
from passlib.hash import bcrypt
from sqlalchemy import create_engine, text

import streamlit as st
import builtins
import hashlib

# Disable all help renderers (prevents the login_page methods panel)
try:
    st.help = lambda *args, **kwargs: None
except Exception:
    pass

try:
    builtins.help = lambda *args, **kwargs: None
except Exception:
    pass
    
# ─────────────────────────────────────────────────────────────────────
# Basic config
# ─────────────────────────────────────────────────────────────────────
st.set_page_config(page_title="Learning English Made Easy", page_icon="📚", layout="wide")

APP_DIR = Path(__file__).parent
load_dotenv(APP_DIR / ".env", override=True)

# Global theme (student quiz surface)
THEME_CSS_PATH = APP_DIR / "static" / "theme.css"
if THEME_CSS_PATH.exists():
    try:
        st.markdown(f"<style>{THEME_CSS_PATH.read_text()}</style>", unsafe_allow_html=True)
    except Exception:
        pass

# Student-only toggle (env or URL param)
FORCE_STUDENT = os.getenv("FORCE_STUDENT_MODE", "0") == "1"
try:
    qp = st.query_params  # Streamlit ≥1.30
except Exception:
    qp = st.experimental_get_query_params()  # older versions

def _first(qv):
    if qv is None: return None
    if isinstance(qv, list): return qv[0]
    return qv

_mode = (_first(qp.get("mode")) or "").strip().lower()
if _mode == "student":
    FORCE_STUDENT = True
elif _mode == "admin":
    FORCE_STUDENT = False

# GPT config
ENABLE_GPT     = os.getenv("ENABLE_GPT", "0") == "1"
OPENAI_MODEL   = os.getenv("OPENAI_MODEL", "gpt-4o-mini")
OPENAI_API_KEY = os.getenv("OPENAI_API_KEY", "")

gpt_client = None
if ENABLE_GPT and OPENAI_API_KEY:
    try:
        from openai import OpenAI
        gpt_client = OpenAI(api_key=OPENAI_API_KEY)
    except Exception:
        gpt_client = None
        ENABLE_GPT = False

# Admin bootstrap
ADMIN_EMAIL    = os.getenv("ADMIN_EMAIL", "admin@example.com").strip().lower()
ADMIN_NAME     = os.getenv("ADMIN_NAME", "Admin")
ADMIN_PASSWORD = os.getenv("ADMIN_PASSWORD", "ChangeMe!123")

# Feature flags (define early!)
TEACHER_UI_V2 = os.getenv("TEACHER_UI_V2", "0") == "1"

<<<<<<< HEAD
# Gamification constants (declared early so helper functions can use them)
DEFAULT_LEVEL_BANDS = [
    {"level": 1, "min": 0,   "max": 99,  "title": "Learner",   "color": "#22c55e"},  # Green
    {"level": 2, "min": 100, "max": 249, "title": "Achiever",  "color": "#f97316"},  # Orange
    {"level": 3, "min": 250, "max": 499, "title": "Explorer",  "color": "#3b82f6"},  # Blue
    {"level": 4, "min": 500, "max": 999, "title": "Champion",  "color": "#8b5cf6"},  # Purple
    {"level": 5, "min": 1000, "max": None, "title": "Legend", "color": "#fbbf24"},  # Gold
]


def _ensure_level_bands() -> list[dict]:
    """Return the active level band configuration, repairing missing globals."""

    bands = globals().get("LEVEL_BANDS")
    if not bands:
        # Streamlit reloads the file top-to-bottom, but some deployments cache an
        # older module object.  Guarantee a definition so helper calls never see a
        # NameError even if an outdated module snapshot is still around.
        bands = DEFAULT_LEVEL_BANDS.copy()
        globals()["LEVEL_BANDS"] = bands
    return bands


# expose the mutable reference expected elsewhere in the file
LEVEL_BANDS = _ensure_level_bands()


BADGE_DEFINITIONS = {
    "First Word Hero": {
        "emoji": "🥇",
        "xp_bonus": 20,
        "badge_type": "milestone",
        "milestone": "1 correct answer",
    },
    "Ten Words Mastered": {
        "emoji": "🧠",
        "xp_bonus": 50,
        "badge_type": "mastery",
        "milestone": "Master 10 unique words",
    },
    "Fifty Words Fluent": {
        "emoji": "🏆",
        "xp_bonus": 150,
        "badge_type": "mastery",
        "milestone": "Master 50 unique words",
    },
    "Lesson Champion": {
        "emoji": "📘",
        "xp_bonus": 100,
        "badge_type": "lesson",
        "milestone": "Lesson ≥90% accuracy",
    },
    "Course Finisher": {
        "emoji": "🎓",
        "xp_bonus": 250,
        "badge_type": "course",
        "milestone": "All lessons in a course ≥80% accuracy",
    },
    "Weekly Streaker": {
        "emoji": "🔥",
        "xp_bonus": 70,
        "badge_type": "streak",
        "milestone": "7-day login streak",
    },
    "Perfectionist": {
        "emoji": "💎",
        "xp_bonus": 100,
        "badge_type": "achievement",
        "milestone": "100% accuracy in a lesson",
    },
}

=======
>>>>>>> 8917d590
# ─────────────────────────────────────────────────────────────────────
# Database (Postgres via SQLAlchemy)
# ─────────────────────────────────────────────────────────────────────
_raw = os.environ.get("DATABASE_URL", "").strip()
if not _raw:
    st.error("DATABASE_URL is not set. In Render → Settings → Environment, add DATABASE_URL using your Postgres Internal Connection String.")
    st.stop()

def _normalize(url: str) -> str:
    # normalize Render's postgres:// to SQLAlchemy's postgresql+psycopg2://
    if url.startswith("postgres://"):
        return "postgresql+psycopg2://" + url[len("postgres://"):]
    if url.startswith("postgresql://"):
        return "postgresql+psycopg2://" + url[len("postgresql://"):]
    return url

DATABASE_URL = _normalize(_raw)
engine = create_engine(DATABASE_URL, pool_pre_ping=True, pool_size=5, max_overflow=5)

# ─────────────────────────────────────────────────────────────────────
# Schema creation + tiny self-healing patches
# ─────────────────────────────────────────────────────────────────────
def init_db():
    """Create all tables if they don't exist (idempotent)."""
    ddl = [
        """
        CREATE TABLE IF NOT EXISTS users (
          user_id       SERIAL PRIMARY KEY,
          name          TEXT NOT NULL,
          email         TEXT UNIQUE NOT NULL,
          password_hash TEXT NOT NULL,
          role          TEXT NOT NULL CHECK (role IN ('admin','student')),
          is_active     BOOLEAN NOT NULL DEFAULT TRUE,
          expires_at    TIMESTAMPTZ,
          created_at    TIMESTAMPTZ DEFAULT CURRENT_TIMESTAMP
        );
        """,
        """
        CREATE TABLE IF NOT EXISTS courses (
          course_id   SERIAL PRIMARY KEY,
          title       TEXT NOT NULL,
          description TEXT,
          created_at  TIMESTAMPTZ DEFAULT CURRENT_TIMESTAMP
        );
        """,
        """
        CREATE TABLE IF NOT EXISTS lessons (
          lesson_id  SERIAL PRIMARY KEY,
          course_id  INTEGER NOT NULL REFERENCES courses(course_id) ON DELETE CASCADE,
          title      TEXT NOT NULL,
          sort_order INTEGER DEFAULT 0,
          created_at TIMESTAMPTZ DEFAULT CURRENT_TIMESTAMP
        );
        """,
        """
        CREATE TABLE IF NOT EXISTS words (
          word_id    SERIAL PRIMARY KEY,
          headword   TEXT NOT NULL,
          synonyms   TEXT NOT NULL,
          difficulty INTEGER DEFAULT 2
        );
        """,
        """
        CREATE UNIQUE INDEX IF NOT EXISTS words_uniq ON words(headword, synonyms);
        """,
        """
        CREATE TABLE IF NOT EXISTS lesson_words (
          lesson_id  INTEGER NOT NULL REFERENCES lessons(lesson_id) ON DELETE CASCADE,
          word_id    INTEGER NOT NULL REFERENCES words(word_id)   ON DELETE CASCADE,
          sort_order INTEGER DEFAULT 0,
          PRIMARY KEY (lesson_id, word_id)
        );
        """,
        """
        CREATE TABLE IF NOT EXISTS enrollments (
          user_id   INTEGER NOT NULL REFERENCES users(user_id)     ON DELETE CASCADE,
          course_id INTEGER NOT NULL REFERENCES courses(course_id) ON DELETE CASCADE,
          PRIMARY KEY (user_id, course_id)
        );
        """,
        """
        CREATE TABLE IF NOT EXISTS attempts (
          id             BIGSERIAL PRIMARY KEY,
          user_id        INTEGER,
          course_id      INTEGER,
          lesson_id      INTEGER,
          headword       TEXT,
          is_correct     BOOLEAN,
          response_ms    INTEGER,
          chosen         TEXT,
          correct_choice TEXT,
          ts             TIMESTAMPTZ DEFAULT CURRENT_TIMESTAMP
        );
        """,
        """
        CREATE TABLE IF NOT EXISTS word_stats (
          user_id          INTEGER NOT NULL,
          headword         TEXT    NOT NULL,
          correct_streak   INTEGER DEFAULT 0,
          total_attempts   INTEGER DEFAULT 0,
          correct_attempts INTEGER DEFAULT 0,
          xp_points        INTEGER DEFAULT 0,
          streak_count     INTEGER DEFAULT 0,
          last_seen        TIMESTAMPTZ,
          mastered         BOOLEAN DEFAULT FALSE,
          difficulty       INTEGER DEFAULT 2,
          due_date         TIMESTAMPTZ,
          PRIMARY KEY (user_id, headword)
        );
        """
        """
        CREATE TABLE IF NOT EXISTS achievements (
          achievement_id SERIAL PRIMARY KEY,
          user_id        INTEGER NOT NULL REFERENCES users(user_id) ON DELETE CASCADE,
          badge_name     TEXT NOT NULL,
          badge_type     TEXT NOT NULL,
          emoji          TEXT NOT NULL,
          xp_bonus       INTEGER DEFAULT 0,
          awarded_at     TIMESTAMPTZ DEFAULT CURRENT_TIMESTAMP,
          UNIQUE (user_id, badge_name)
        );
        """
    ]
    with engine.begin() as conn:
        for q in ddl:
            conn.execute(text(q))

def patch_users_table():
    """Ensure legacy users table has required cols/data; backfill if needed."""
    with engine.begin() as conn:
        conn.execute(text("ALTER TABLE users ADD COLUMN IF NOT EXISTS password_hash TEXT"))
        conn.execute(text("ALTER TABLE users ADD COLUMN IF NOT EXISTS role TEXT"))
        conn.execute(text("ALTER TABLE users ADD COLUMN IF NOT EXISTS is_active BOOLEAN DEFAULT TRUE"))
        conn.execute(text("ALTER TABLE users ADD COLUMN IF NOT EXISTS expires_at TIMESTAMPTZ"))

    admin_email_lc = ADMIN_EMAIL.lower()
    with engine.begin() as conn:
        conn.execute(text("UPDATE users SET role='admin'   WHERE role IS NULL AND lower(email)=:e"),
                     {"e": admin_email_lc})
        conn.execute(text("UPDATE users SET role='student' WHERE role IS NULL AND lower(email)<>:e"),
                     {"e": admin_email_lc})
        conn.execute(text("UPDATE users SET is_active=TRUE WHERE is_active IS NULL"))

    with engine.begin() as conn:
        rows = conn.execute(
            text("""
                SELECT user_id, email, COALESCE(role,'student') AS role
                FROM users
                WHERE password_hash IS NULL OR password_hash=''
            """)
        ).mappings().all()
    if rows:
        with engine.begin() as conn:
            for r in rows:
                raw_pwd = ADMIN_PASSWORD if r["role"] == "admin" else "Learn123!"
                conn.execute(
                    text("UPDATE users SET password_hash=:p WHERE user_id=:u"),
                    {"p": bcrypt.hash(raw_pwd), "u": r["user_id"]}
                )

def patch_courses_table():
    with engine.begin() as conn:
        conn.execute(text("ALTER TABLE courses ADD COLUMN IF NOT EXISTS description TEXT"))
        conn.execute(text("ALTER TABLE lessons ADD COLUMN IF NOT EXISTS sort_order INTEGER DEFAULT 0"))
        conn.execute(text("ALTER TABLE words   ADD COLUMN IF NOT EXISTS difficulty INTEGER DEFAULT 2"))

def patch_gamification_tables():
    with engine.begin() as conn:
        conn.execute(text("ALTER TABLE word_stats ADD COLUMN IF NOT EXISTS xp_points INTEGER DEFAULT 0"))
        conn.execute(text("ALTER TABLE word_stats ADD COLUMN IF NOT EXISTS streak_count INTEGER DEFAULT 0"))
        conn.execute(text("""
            CREATE TABLE IF NOT EXISTS achievements (
              achievement_id SERIAL PRIMARY KEY,
              user_id        INTEGER NOT NULL REFERENCES users(user_id) ON DELETE CASCADE,
              badge_name     TEXT NOT NULL,
              badge_type     TEXT NOT NULL,
              emoji          TEXT NOT NULL,
              xp_bonus       INTEGER DEFAULT 0,
              awarded_at     TIMESTAMPTZ DEFAULT CURRENT_TIMESTAMP,
              UNIQUE (user_id, badge_name)
            )
        """))

# Bootstrap order
init_db()
patch_users_table()
patch_courses_table()
patch_gamification_tables()

def get_missed_words(user_id: int, lesson_id: int):
    """
    Returns a list of headwords whose latest attempt in this lesson was incorrect.
    Falls back to words with correct_streak=0 (but attempted) if no recent wrongs.
    """
    latest = pd.read_sql(
        text("""
            WITH last AS (
              SELECT headword, MAX(id) AS last_id
              FROM attempts
              WHERE user_id=:u AND lesson_id=:l
              GROUP BY headword
            )
            SELECT a.headword
            FROM attempts a
            JOIN last ON a.id = last.last_id
            WHERE a.is_correct = FALSE
        """),
        con=engine, params={"u": int(user_id), "l": int(lesson_id)}
    )
    missed = set(latest["headword"].tolist())

    if not missed:
        fallback = pd.read_sql(
            text("""
                SELECT DISTINCT w.headword
                FROM lesson_words lw
                JOIN words w ON w.word_id = lw.word_id
                LEFT JOIN word_stats s ON s.user_id=:u AND s.headword = w.headword
                WHERE lw.lesson_id = :l
                  AND s.total_attempts > 0
                  AND COALESCE(s.correct_streak, 0) = 0
            """),
            con=engine, params={"u": int(user_id), "l": int(lesson_id)}
        )
        missed = set(fallback["headword"].tolist())

    return sorted(missed)

# ─────────────────────────────────────────────────────────────────────
# DB helpers (CRUD) — Postgres
# ─────────────────────────────────────────────────────────────────────
def create_user(name, email, password, role):
    h = bcrypt.hash(password)
    with engine.begin() as conn:
        user_id = conn.execute(
            text("""INSERT INTO users(name,email,password_hash,role)
                    VALUES (:n,:e,:p,:r)
                    ON CONFLICT (email) DO NOTHING
                    RETURNING user_id"""),
            {"n": name, "e": email, "p": h, "r": role}
        ).scalar()
        if user_id is None:
            user_id = conn.execute(text("SELECT user_id FROM users WHERE email=:e"), {"e": email}).scalar()
        return user_id

def user_by_email(email):
    with engine.begin() as conn:
        row = conn.execute(
            text("""SELECT user_id,name,email,password_hash,role,is_active,expires_at
                    FROM users WHERE email=:e"""),
            {"e": email}
        ).mappings().fetchone()
    return dict(row) if row else None

def ensure_admin():
    with engine.begin() as conn:
        exists = conn.execute(text("SELECT 1 FROM users WHERE role='admin' LIMIT 1")).scalar()
    if not exists:
        try:
            create_user(ADMIN_NAME, ADMIN_EMAIL, ADMIN_PASSWORD, "admin")
        except Exception:
            pass

def set_user_active(user_id, active: bool):
    with engine.begin() as conn:
        conn.execute(text("UPDATE users SET is_active=:a WHERE user_id=:u"),
                     {"a": bool(active), "u": user_id})

def all_students_df():
    df_users = pd.read_sql(
        text("SELECT user_id,name,email,is_active FROM users WHERE role='student'"),
        con=engine
    )
    df_stats = pd.read_sql(
        text("""
            SELECT user_id,
                   SUM(correct_attempts) AS correct_total,
                   SUM(total_attempts)   AS attempts_total,
                   SUM(CASE WHEN mastered THEN 1 ELSE 0 END) AS mastered_count,
                   MAX(last_seen)        AS last_active
            FROM word_stats GROUP BY user_id
        """),
        con=engine
    )
    df = df_users.merge(df_stats, on="user_id", how="left")
    for c in ["correct_total","attempts_total","mastered_count"]:
        df[c] = df[c].fillna(0).astype(int)
    return df.sort_values("name")

def lesson_words(course_id, lesson_id):
    sql = """
        SELECT w.headword, w.synonyms, w.difficulty
        FROM lesson_words lw
        JOIN words   w ON w.word_id = lw.word_id
        JOIN lessons l ON l.lesson_id = lw.lesson_id
        WHERE lw.lesson_id = :lid AND l.course_id = :cid
        ORDER BY lw.sort_order
    """
    return pd.read_sql(text(sql), con=engine, params={"lid": int(lesson_id), "cid": int(course_id)})

def mastered_count(user_id, lesson_id):
    words = pd.read_sql(
        text("""
            SELECT w.headword
            FROM lesson_words lw
            JOIN words w ON w.word_id=lw.word_id
            WHERE lw.lesson_id=:lid
        """),
        con=engine, params={"lid": int(lesson_id)}
    )["headword"].tolist()
    if not words:
        return 0, 0
    m = pd.read_sql(
        text("""
            SELECT COUNT(*) AS c
            FROM word_stats
            WHERE user_id=:u AND mastered=TRUE AND headword = ANY(:arr)
        """),
        con=engine,
        params={"u": int(user_id), "arr": words}
    )["c"].iloc[0]
    return int(m), len(words)


def level_for_xp(xp_total: int):
    xp_total = int(xp_total or 0)
<<<<<<< HEAD
    for band in _ensure_level_bands():
        upper = band["max"]
        if upper is None or xp_total <= upper:
            return band
    bands = _ensure_level_bands()
    return bands[-1]
=======
    for band in LEVEL_BANDS:
        upper = band["max"]
        if upper is None or xp_total <= upper:
            return band
    return LEVEL_BANDS[-1]
>>>>>>> 8917d590


def next_level_band(current_band: dict | None):
    if not current_band:
        return None
<<<<<<< HEAD
    bands = _ensure_level_bands()
    for idx, band in enumerate(bands):
        if band["level"] == current_band["level"]:
            return bands[idx + 1] if idx + 1 < len(bands) else None
=======
    for idx, band in enumerate(LEVEL_BANDS):
        if band["level"] == current_band["level"]:
            return LEVEL_BANDS[idx + 1] if idx + 1 < len(LEVEL_BANDS) else None
>>>>>>> 8917d590
    return None


def compute_answer_streak(conn, user_id: int, limit: int = 200) -> int:
    rows = conn.execute(
        text(
            """
            SELECT is_correct
            FROM attempts
            WHERE user_id=:u
            ORDER BY id DESC
            LIMIT :lim
            """
        ),
        {"u": int(user_id), "lim": int(limit)},
    ).fetchall()

    streak = 0
    for row in rows:
        if row[0]:
            streak += 1
        else:
            break
    return streak


def compute_login_streak(conn, user_id: int) -> int:
    rows = conn.execute(
        text(
            """
            SELECT DISTINCT DATE(ts) AS day
            FROM attempts
            WHERE user_id=:u
            ORDER BY day DESC
            """
        ),
        {"u": int(user_id)},
    ).fetchall()

    dates = [r[0] for r in rows if r[0] is not None]
    if not dates:
        return 0

    streak = 1
    last_day = dates[0]
    for day in dates[1:]:
        if last_day == day:
            continue
        if (last_day - day) == timedelta(days=1):
            streak += 1
            last_day = day
        else:
            break
    return streak


def grant_badge(conn, user_id: int, badge_name: str):
    definition = BADGE_DEFINITIONS.get(badge_name)
    if not definition:
        return None

    exists = conn.execute(
        text("SELECT 1 FROM achievements WHERE user_id=:u AND badge_name=:b"),
        {"u": int(user_id), "b": badge_name},
    ).scalar()
    if exists:
        return None

    row = conn.execute(
        text(
            """
            INSERT INTO achievements (user_id, badge_name, badge_type, emoji, xp_bonus)
            VALUES (:u, :b, :t, :e, :xp)
            RETURNING achievement_id, badge_name, badge_type, emoji, xp_bonus, awarded_at
            """
        ),
        {
            "u": int(user_id),
            "b": badge_name,
            "t": definition["badge_type"],
            "e": definition["emoji"],
            "xp": int(definition.get("xp_bonus", 0)),
        },
    ).mappings().fetchone()

    return dict(row) if row else None


def evaluate_badges(conn, user_id: int):
    newly_awarded = []

    def maybe_award(name: str):
        badge = grant_badge(conn, user_id, name)
        if badge:
            newly_awarded.append(badge)

    correct_words = conn.execute(
        text("SELECT COUNT(*) FROM word_stats WHERE user_id=:u AND correct_attempts > 0"),
        {"u": int(user_id)},
    ).scalar() or 0
    if correct_words >= 1:
        maybe_award("First Word Hero")

    mastered_total = conn.execute(
        text("SELECT COUNT(*) FROM word_stats WHERE user_id=:u AND mastered IS TRUE"),
        {"u": int(user_id)},
    ).scalar() or 0
    if mastered_total >= 10:
        maybe_award("Ten Words Mastered")
    if mastered_total >= 50:
        maybe_award("Fifty Words Fluent")

    lesson_sql = text(
        """
        WITH lesson_totals AS (
          SELECT lesson_id, COUNT(DISTINCT word_id) AS total_words
          FROM lesson_words
          GROUP BY lesson_id
        ),
        lesson_attempts AS (
          SELECT lesson_id,
                 COUNT(*) AS total_attempts,
                 SUM(CASE WHEN is_correct THEN 1 ELSE 0 END) AS correct_attempts,
                 COUNT(DISTINCT headword) AS distinct_words
          FROM attempts
          WHERE user_id = :u
          GROUP BY lesson_id
        )
        SELECT l.course_id,
               lt.lesson_id,
               lt.total_words,
               COALESCE(la.total_attempts, 0) AS total_attempts,
               COALESCE(la.correct_attempts, 0) AS correct_attempts,
               COALESCE(la.distinct_words, 0) AS distinct_words
        FROM lessons l
        JOIN lesson_totals lt ON lt.lesson_id = l.lesson_id
        LEFT JOIN lesson_attempts la ON la.lesson_id = lt.lesson_id
        JOIN enrollments e ON e.course_id = l.course_id AND e.user_id = :u
        """
    )

    lesson_rows = conn.execute(lesson_sql, {"u": int(user_id)}).mappings().all()

    has_lesson_champion = False
    has_perfectionist = False
    course_tracker: dict[int, dict[str, int]] = {}

    for row in lesson_rows:
        total_words = int(row.get("total_words") or 0)
        if total_words <= 0:
            continue

        total_attempts = int(row.get("total_attempts") or 0)
        correct_attempts = int(row.get("correct_attempts") or 0)
        distinct_words = int(row.get("distinct_words") or 0)
        attempted_all = distinct_words >= total_words
        accuracy = (correct_attempts / total_attempts) if total_attempts else 0.0

        if attempted_all and accuracy >= 0.90:
            has_lesson_champion = True
        if attempted_all and total_attempts > 0 and accuracy >= 0.9999:
            has_perfectionist = True

        course_id = int(row.get("course_id"))
        tracker = course_tracker.setdefault(course_id, {"total": 0, "attempted_all": 0, "meets": 0})
        tracker["total"] += 1
        if attempted_all:
            tracker["attempted_all"] += 1
            if accuracy >= 0.80:
                tracker["meets"] += 1

    if has_lesson_champion:
        maybe_award("Lesson Champion")
    if has_perfectionist:
        maybe_award("Perfectionist")

    for stats in course_tracker.values():
        if stats["total"] > 0 and stats["attempted_all"] == stats["total"] and stats["meets"] == stats["total"]:
            maybe_award("Course Finisher")
            break

    login_streak = compute_login_streak(conn, user_id)
    if login_streak >= 7:
        maybe_award("Weekly Streaker")

    return newly_awarded


def gamification_snapshot(user_id: int):
    with engine.begin() as conn:
        xp_words = conn.execute(
            text("SELECT COALESCE(SUM(xp_points), 0) FROM word_stats WHERE user_id=:u"),
            {"u": int(user_id)},
        ).scalar() or 0
        xp_badges = conn.execute(
            text("SELECT COALESCE(SUM(xp_bonus), 0) FROM achievements WHERE user_id=:u"),
            {"u": int(user_id)},
        ).scalar() or 0
        mastered_total = conn.execute(
            text("SELECT COUNT(*) FROM word_stats WHERE user_id=:u AND mastered IS TRUE"),
            {"u": int(user_id)},
        ).scalar() or 0
        correct_words = conn.execute(
            text("SELECT COUNT(*) FROM word_stats WHERE user_id=:u AND correct_attempts > 0"),
            {"u": int(user_id)},
        ).scalar() or 0
        badges = conn.execute(
            text(
                """
                SELECT badge_name, badge_type, emoji, xp_bonus, awarded_at
                FROM achievements
                WHERE user_id=:u
                ORDER BY awarded_at DESC
                """
            ),
            {"u": int(user_id)},
        ).mappings().all()
        answer_streak = compute_answer_streak(conn, user_id)
        login_streak = compute_login_streak(conn, user_id)

    xp_total = int(xp_words) + int(xp_badges)
    current_band = level_for_xp(xp_total)
    next_band = next_level_band(current_band)

    if current_band.get("max") is None:
        progress_pct = 100
        xp_to_next = 0
    else:
        span = max(current_band["max"] - current_band["min"], 1)
        progress_pct = int(
            max(
                0,
                min(100, round(100 * (xp_total - current_band["min"]) / span)),
            )
        )
        xp_to_next = max(current_band["max"] - xp_total + 1, 0)

    return {
        "xp_total": xp_total,
        "xp_from_words": int(xp_words),
        "xp_from_badges": int(xp_badges),
        "level": current_band["level"],
        "level_name": current_band["title"],
        "level_color": current_band["color"],
        "next_level": next_band["level"] if next_band else None,
        "next_level_name": next_band["title"] if next_band else None,
        "xp_to_next": xp_to_next,
        "progress_pct": progress_pct,
        "badges": [dict(b) for b in badges],
        "mastered_words": int(mastered_total),
        "correct_words": int(correct_words),
        "current_streak": int(answer_streak),
        "login_streak": int(login_streak),
    }


def celebrate_badges(badges):
    if not badges:
        return
    st.markdown(CONFETTI_SNIPPET, unsafe_allow_html=True)
    try:
        st.audio(BADGE_CHIME_AUDIO, format="audio/wav", start_time=0)
    except Exception:
        pass


def inject_gamification_css():
    if st.session_state.get("_gamification_css_injected"):
        return
    css = """
    <style>
      .gami-card-shell {
        background: linear-gradient(135deg, rgba(59,130,246,0.08), rgba(16,185,129,0.08));
        border-radius: 18px;
        padding: 16px;
        border: 1px solid rgba(148, 163, 184, 0.35);
        display: flex;
        flex-direction: column;
        gap: 14px;
      }
      .gami-top-row {
        display: flex;
        justify-content: space-between;
        gap: 16px;
        align-items: center;
        flex-wrap: wrap;
      }
      .gami-stat {
        display: flex;
        flex-direction: column;
        gap: 4px;
        min-width: 110px;
      }
      .gami-stat .label {
        font-size: 0.75rem;
        text-transform: uppercase;
        letter-spacing: 0.08em;
        color: rgba(15, 23, 42, 0.6);
      }
      .gami-stat .value {
        font-size: 1.3rem;
        font-weight: 700;
      }
      .gami-stat.level .value {
        color: var(--gami-level-color, #2563eb);
      }
      .gami-progress {
        display: flex;
        flex-direction: column;
        gap: 6px;
      }
      .gami-progress-bar {
        background: rgba(148, 163, 184, 0.25);
        border-radius: 999px;
        height: 10px;
        overflow: hidden;
      }
      .gami-progress-bar .fill {
        height: 100%;
        border-radius: inherit;
        transition: width 0.6s ease;
      }
      .gami-progress small {
        font-size: 0.75rem;
        color: rgba(15, 23, 42, 0.7);
      }
      .gami-streaks {
        display: flex;
        flex-wrap: wrap;
        gap: 10px;
        font-size: 0.85rem;
        font-weight: 600;
      }
      .gami-streaks .secondary {
        opacity: 0.7;
      }
      .gami-badges {
        display: flex;
        flex-wrap: wrap;
        gap: 10px;
      }
      .gami-badge {
        display: flex;
        flex-direction: column;
        align-items: center;
        justify-content: center;
        width: 62px;
        padding: 8px 6px;
        border-radius: 14px;
        background: rgba(255,255,255,0.65);
        border: 1px solid rgba(148, 163, 184, 0.25);
        box-shadow: 0 4px 12px rgba(15, 23, 42, 0.06);
        transition: transform 0.3s ease, box-shadow 0.3s ease;
      }
      .gami-badge .emoji {
        font-size: 1.3rem;
      }
      .gami-badge small {
        font-size: 0.65rem;
        font-weight: 600;
        opacity: 0.85;
      }
      .gami-badge.earned {
        transform: translateY(-2px);
        box-shadow: 0 6px 18px rgba(59, 130, 246, 0.18);
      }
      .gami-badge.locked {
        opacity: 0.35;
      }
      .gami-badge.pulse {
        animation: gami-pulse 1.4s ease-in-out 3;
      }
      @keyframes gami-pulse {
        0% { transform: scale(1); }
        50% { transform: scale(1.08); }
        100% { transform: scale(1); }
      }
      .gami-meta {
        display: flex;
        flex-wrap: wrap;
        gap: 12px;
        font-size: 0.8rem;
        color: rgba(15, 23, 42, 0.65);
      }
      .gami-mobile summary {
        cursor: pointer;
        list-style: none;
        font-weight: 700;
        border: 1px solid rgba(148, 163, 184, 0.35);
        border-radius: 14px;
        padding: 12px 16px;
        background: rgba(255,255,255,0.75);
        margin-bottom: 8px;
      }
      .gami-mobile summary::-webkit-details-marker {
        display: none;
      }
      .gami-mobile summary:after {
        content: '▾';
        float: right;
        opacity: 0.6;
      }
      .gami-mobile[open] summary:after {
        transform: rotate(180deg);
      }
      .gami-mobile .gami-card-shell {
        margin-top: 8px;
      }
      .gami-desktop {
        display: none;
      }
      @media (min-width: 900px) {
        .gami-desktop {
          display: block;
        }
        .gami-mobile {
          display: none;
        }
      }
      @media (max-width: 899px) {
        .gami-mobile {
          display: block;
          margin-bottom: 16px;
        }
      }
    </style>
    """
    st.markdown(css, unsafe_allow_html=True)
    st.session_state["_gamification_css_injected"] = True


def build_badge_row(snapshot: dict, highlight: set[str]):
    earned = {b["badge_name"] for b in snapshot.get("badges", [])}
    pieces = []
    for name, meta in BADGE_DEFINITIONS.items():
        classes = ["gami-badge", "earned" if name in earned else "locked"]
        if name in highlight:
            classes.append("pulse")
        tooltip = f"{name} — {meta['milestone']} (+{meta['xp_bonus']} XP)"
        pieces.append(
            f"<span class='{' '.join(classes)}' title='{html.escape(tooltip)}'>"
            f"<span class='emoji'>{meta['emoji']}</span>"
            f"<small>+{meta['xp_bonus']}</small>"
            "</span>"
        )
    return "".join(pieces)


def build_gamification_card(snapshot: dict, highlight: set[str]):
    inject_gamification_css()
    xp_total = int(snapshot.get("xp_total", 0))
    level = int(snapshot.get("level", 1))
    level_name = html.escape(snapshot.get("level_name", "Learner"))
    level_color = snapshot.get("level_color", "#2563eb")
    progress_pct = int(max(0, min(100, snapshot.get("progress_pct", 0))))
    next_level = snapshot.get("next_level")
    xp_to_next = int(snapshot.get("xp_to_next") or 0)
    mastered = int(snapshot.get("mastered_words", 0))
    correct_words = int(snapshot.get("correct_words", 0))
    login_streak = int(snapshot.get("login_streak", 0))
    answer_streak = int(snapshot.get("current_streak", 0))

    if next_level:
        progress_caption = f"{xp_to_next} XP to Level {next_level}"
    else:
        progress_caption = "Legend status unlocked!"

    badge_html = build_badge_row(snapshot, highlight)

    card = f"""
    <div class="gami-card-shell" style="--gami-level-color:{level_color};">
      <div class="gami-top-row">
        <div class="gami-stat">
          <span class="label">Total XP</span>
          <span class="value">{xp_total}</span>
        </div>
        <div class="gami-stat level">
          <span class="label">Level</span>
          <span class="value">Lv {level} · {level_name}</span>
        </div>
      </div>
      <div class="gami-progress">
        <div class="gami-progress-bar">
          <div class="fill" style="width:{progress_pct}%; background:{level_color};"></div>
        </div>
        <small>{progress_caption}</small>
      </div>
      <div class="gami-streaks">
        <span>🔥 {login_streak}-day streak</span>
        <span class="secondary">✅ {answer_streak} correct streak</span>
      </div>
      <div class="gami-meta">
        <span>🧠 Mastered words: {mastered}</span>
        <span>📚 Words practiced: {correct_words}</span>
      </div>
      <div class="gami-badges">{badge_html}</div>
    </div>
    """
    return card


def render_gamification_panels(snapshot: dict, highlight: set[str] | None = None):
    highlight = set(highlight or [])
    card = build_gamification_card(snapshot, highlight)
    sidebar_html = f"<div class='gami-desktop'>{card}</div>"
    level = int(snapshot.get("level", 1))
    level_name = html.escape(snapshot.get("level_name", "Learner"))
    xp_total = int(snapshot.get("xp_total", 0))
    mobile_summary = f"⭐ Level {level} · {level_name} — {xp_total} XP"
    mobile_html = f"""
    <details class="gami-mobile">
      <summary>{mobile_summary}</summary>
      {card}
    </details>
    """
    return sidebar_html, mobile_html

def update_after_attempt(user_id, course_id, lesson_id, headword, is_correct, response_ms, difficulty, chosen, correct_choice):
    xp_awarded = 0
    xp_for_word = 0
    new_badges: list[dict] = []

    with engine.begin() as conn:
        row = conn.execute(
            text(
                """
                SELECT correct_streak, streak_count, mastered, xp_points
                FROM word_stats
                WHERE user_id=:u AND headword=:h
                """
            ),
            {"u": user_id, "h": headword},
        ).mappings().fetchone()

        prior_streak = int((row or {}).get("streak_count") or (row or {}).get("correct_streak") or 0)
        prior_mastered = bool((row or {}).get("mastered"))

        new_streak = prior_streak + 1 if is_correct else 0
        became_mastered = is_correct and new_streak >= 3 and not prior_mastered
        mastered_flag = prior_mastered or (is_correct and new_streak >= 3)

        attempt_xp = 10 if is_correct else 0
        mastery_bonus = 50 if became_mastered else 0
        xp_for_word = attempt_xp + mastery_bonus
        xp_awarded += xp_for_word

        add_days = 3 if (is_correct and mastered_flag) else (1 if is_correct else 0)
        due = datetime.utcnow() + timedelta(days=add_days)

        conn.execute(
            text(
                """
                INSERT INTO word_stats (user_id, headword, correct_streak, total_attempts, correct_attempts, xp_points, streak_count, last_seen, mastered, difficulty, due_date)
                VALUES (:u, :h, :cs, 1, :ca, :xp, :sc, CURRENT_TIMESTAMP, :m, :d, :due)
                ON CONFLICT (user_id, headword) DO UPDATE SET
                    correct_streak   = EXCLUDED.correct_streak,
                    total_attempts   = word_stats.total_attempts + 1,
                    correct_attempts = word_stats.correct_attempts + (:ca),
                    xp_points        = word_stats.xp_points + :xp,
                    streak_count     = EXCLUDED.streak_count,
                    last_seen        = CURRENT_TIMESTAMP,
                    mastered         = CASE WHEN :m THEN TRUE ELSE word_stats.mastered END,
                    difficulty       = :d,
                    due_date         = :due
                """
            ),
            {
                "u": user_id,
                "h": headword,
                "cs": new_streak,
                "sc": new_streak,
                "ca": 1 if is_correct else 0,
                "xp": xp_for_word,
                "m": mastered_flag,
                "d": int(difficulty),
                "due": due,
            },
        )

        conn.execute(
            text(
                """
                INSERT INTO attempts(user_id,course_id,lesson_id,headword,is_correct,response_ms,chosen,correct_choice)
                VALUES (:u,:c,:l,:h,:ok,:ms,:ch,:cc)
                """
            ),
            {
                "u": user_id,
                "c": course_id,
                "l": lesson_id,
                "h": headword,
                "ok": bool(is_correct),
                "ms": int(response_ms),
                "ch": chosen,
                "cc": correct_choice,
            },
        )

        new_badges = evaluate_badges(conn, user_id)

    xp_awarded += sum(int(b.get("xp_bonus", 0) or 0) for b in new_badges)

    return {
        "xp_awarded": xp_awarded,
        "xp_for_word": xp_for_word,
        "new_badges": new_badges,
        "became_mastered": became_mastered,
    }

def recent_stats(user_id, course_id, lesson_id, n=10):
    df = pd.read_sql(
        text("""
            SELECT is_correct::int AS is_correct, response_ms
            FROM attempts
            WHERE user_id=:u AND course_id=:c AND lesson_id=:l
            ORDER BY id DESC LIMIT :n
        """),
        con=engine, params={"u": user_id, "c": course_id, "l": lesson_id, "n": int(n)}
    )
    if df.empty:
        return {"accuracy": 0.0, "avg_ms": 15000.0}
    return {"accuracy": float(df["is_correct"].mean()), "avg_ms": float(df["response_ms"].mean())}

def choose_next_word(user_id, course_id, lesson_id, df_words):
    """Adaptive next word (simple rule: recent accuracy & speed)."""
    stats = recent_stats(user_id, course_id, lesson_id, n=10)
    acc, avg = stats["accuracy"], stats["avg_ms"]
    if acc >= 0.75 and avg <= 8000:
        tgt = 3
    elif acc <= 0.5 or avg >= 12000:
        tgt = 1
    else:
        tgt = 2
    candidates = df_words[df_words["difficulty"] == tgt]["headword"].tolist() or df_words["headword"].tolist()
    hist = st.session_state.get("asked_history", [])
    pool = [w for w in candidates if w not in hist[-3:]] or candidates
    return random.choice(pool)

def build_question_payload(headword: str, synonyms_str: str):
    """
    Build a 6-option question:
      - 2 correct (first two synonyms or 1 + '(close)')
      - 4 distractors from a small safe pool (stable per word)
    """
    syn_list = [s.strip() for s in str(synonyms_str).split(",") if s.strip()]
    correct = syn_list[:2] if len(syn_list) >= 2 else syn_list[:1]
    if len(correct) == 1:
        correct = [correct[0], f"{correct[0]} (close)"]

    distractor_pool = [
        "banana","pencil","soccer","window","pizza","rainbow","kitten","tractor","marble","backpack",
        "ladder","ocean","camera","blanket","sandwich","rocket","helmet","garden","notebook","button"
    ]
    pool = [d for d in distractor_pool if d.lower() not in {c.lower() for c in correct}]
    seed = int(hashlib.md5(headword.encode("utf-8")).hexdigest(), 16) % (2**32)
    rnd = random.Random(seed) # stable per word across restarts
    distractors = []
    while len(distractors) < 4 and pool:
        cand = rnd.choice(pool)
        pool.remove(cand)
        if cand not in distractors:
            distractors.append(cand)

    choices = correct + distractors
    rnd.shuffle(choices)
    return {"headword": headword, "choices": choices, "correct": set(correct)}

def gpt_feedback_examples(headword: str, correct_word: str):
    """
    Returns (why, [ex1, ex2]) with kid-friendly, spoken-English sentences.
    Uses GPT when enabled; otherwise a simple fallback.
    """
    def _fallback():
        why = f"'{correct_word}' is a good synonym for '{headword}' because they mean almost the same thing."
        return why, [
            f"I felt {correct_word} when I won the game.",
            f"Our teacher was {correct_word} about our project."
        ]

    if not (ENABLE_GPT and gpt_client):
        return _fallback()

    try:
        prompt = f"""
You are a tutor for ages 7–10. Write natural, spoken-English output.

HEADWORD: "{headword}"
CORRECT SYNONYM (use this in examples): "{correct_word}"

Output JSON only: {{"why": "...", "examples": ["...", "..."]}}

Rules:
- "why": 1 short sentence (≤ 16 words) in kid-friendly language explaining why "{correct_word}" matches "{headword}".
- "examples": Act as a english teacher teaching children age group of 7 to 11. Create TWO different sentences that is often used by english speaking people and that makes perfect gramatical sense.
- Use "{correct_word}" **exactly once** in each example. Prefer NOT to use "{headword}" unless it sounds natural.
- 8–12 words each, simple present/past, no semicolons/dashes/quotes. Avoid rare words and odd pairings.
- No proper names, brands, profanity, bias or metaphors. Keep it positive and clear.
- Return valid JSON only. No extra text.
"""
        resp = gpt_client.chat.completions.create(
            model=OPENAI_MODEL,
            messages=[
                {"role": "system", "content": "Be concise, clear, and age-appropriate. Return only JSON."},
                {"role": "user", "content": prompt},
            ],
            temperature=0.2,
            max_tokens=220,
        )

        import json
        payload = json.loads(resp.choices[0].message.content)

        why = (payload.get("why") or "").strip()
        examples = [str(x).strip() for x in (payload.get("examples") or []) if str(x).strip()]

        def _clean(s: str) -> str:
            s = s.replace("—", "-").replace(";", ",").replace('"', "").replace("'", "")
            s = " ".join(s.split())
            if s and s[0].islower():
                s = s[0].upper() + s[1:]
            if s and s[-1] not in ".!?":
                s += "."
            return s

        ok_examples = []
        for s in examples[:2]:
            w = s.lower().split()
            if (correct_word.lower() in w) and (7 <= len(w) <= 13) and (headword.lower() not in w):
                ok_examples.append(_clean(s))
        while len(ok_examples) < 2:
            ok_examples.append(_clean(
                random.choice([
                    f"I feel {correct_word} when my team wins.",
                    f"My friend was {correct_word} after the good news.",
                    f"The class grew {correct_word} during the fun activity.",
                    f"Dad looked {correct_word} when he saw my drawing.",
                ])
            ))

        if not why:
            why = f"'{correct_word}' means nearly the same as '{headword}', so it fits here."

        return why, ok_examples[:2]

    except Exception:
        return _fallback()

# Ensure a default admin exists
ensure_admin()

# ─────────────────────────────────────────────────────────────────────
# Tweaks requested — safe helpers
# ─────────────────────────────────────────────────────────────────────
def _hide_default_h1_and_set(title_text: str):
    # Hide the first-level Streamlit title (h1) and set our own
    st.markdown("""
        <style>
        h1 {display:none;}
        </style>
    """, unsafe_allow_html=True)
    st.title(title_text)

# ─────────────────────────────────────────────────────────────────────
# Teacher UI V2 helpers (caching + CRUD)
# ─────────────────────────────────────────────────────────────────────
@st.cache_data(ttl=10)
def td2_get_courses():
    return pd.read_sql(text("SELECT course_id, title, description FROM courses ORDER BY title"), con=engine)

@st.cache_data(ttl=10)
def td2_get_lessons(course_id: int):
    return pd.read_sql(text("""
        SELECT lesson_id, title, sort_order
        FROM lessons WHERE course_id=:c ORDER BY sort_order, lesson_id
    """), con=engine, params={"c": int(course_id)})

@st.cache_data(ttl=10)
def td2_get_active_students():
    return pd.read_sql(text("""
        SELECT user_id, name, email FROM users
        WHERE role='student' AND is_active=TRUE
        ORDER BY name
    """), con=engine)

@st.cache_data(ttl=10)
def td2_get_enrollments_for_course(course_id: int):
    return pd.read_sql(text("""
        SELECT E.user_id, U.name, U.email
        FROM enrollments E JOIN users U ON U.user_id=E.user_id
        WHERE E.course_id=:c ORDER BY U.name
    """), con=engine, params={"c": int(course_id)})

def td2_invalidate():
    st.cache_data.clear()

def td2_save_course_edits(df):
    with engine.begin() as conn:
        for _, r in df.iterrows():
            conn.execute(text("""
                UPDATE courses SET title=:t, description=:d WHERE course_id=:c
            """), {"t": str(r["title"]).strip(), "d": str(r.get("description") or "").strip(),
                   "c": int(r["course_id"])})

def td2_save_lesson_edits(course_id: int, df):
    with engine.begin() as conn:
        for _, r in df.iterrows():
            conn.execute(text("""
                UPDATE lessons SET title=:t, sort_order=:o
                WHERE lesson_id=:l AND course_id=:c
            """), {"t": str(r["title"]).strip(), "o": int(r.get("sort_order") or 0),
                   "l": int(r["lesson_id"]), "c": int(course_id)})

def td2_delete_course(course_id: int):
    with engine.begin() as conn:
        conn.execute(text("DELETE FROM courses WHERE course_id=:c"), {"c": int(course_id)})

def td2_delete_lesson(lesson_id: int):
    with engine.begin() as conn:
        conn.execute(text("DELETE FROM lessons WHERE lesson_id=:l"), {"l": int(lesson_id)})

def td2_import_words_csv(lesson_id: int, df_csv: pd.DataFrame, replace: bool):
    with engine.begin() as conn:
        if replace:
            conn.execute(text("DELETE FROM lesson_words WHERE lesson_id=:l"), {"l": int(lesson_id)})

        n = 0
        for _, r in df_csv.iterrows():
            hw = str(r.get("headword") or "").strip()
            syns = str(r.get("synonyms") or "").strip()
            if not hw or not syns:
                continue
            syn_list = [s.strip() for s in syns.split(",") if s.strip()]
            diff = 1 if (len(hw) <= 6 and len(syn_list) <= 3) else (2 if len(hw) <= 8 and len(syn_list) <= 5 else 3)

            wid = conn.execute(text("""
                INSERT INTO words(headword, synonyms, difficulty)
                VALUES(:h,:s,:d)
                ON CONFLICT DO NOTHING
                RETURNING word_id
            """), {"h": hw, "s": ", ".join(syn_list), "d": int(diff)}).scalar()
            if wid is None:
                wid = conn.execute(text("""
                    SELECT word_id FROM words WHERE headword=:h AND synonyms=:s
                """), {"h": hw, "s": ", ".join(syn_list)}).scalar()
                if wid is None:
                    continue

            conn.execute(text("""
                INSERT INTO lesson_words(lesson_id, word_id, sort_order)
                VALUES(:l,:w,:o)
                ON CONFLICT (lesson_id, word_id) DO NOTHING
            """), {"l": int(lesson_id), "w": int(wid), "o": int(n)})
            n += 1
    return n

def td2_import_course_csv(course_id: int, df_csv: pd.DataFrame,
                          refresh: bool, create_missing_lessons: bool = True):
    """
    Bulk course import: CSV columns lesson_title, headword, synonyms[, sort_order]
    refresh=True → clears words for lessons present in the file before importing (per-lesson refresh)
    """
    if df_csv is None or df_csv.empty:
        return 0, 0
    df = df_csv.copy()
    df.columns = [str(c).lower().strip() for c in df.columns]

    required = {"lesson_title", "headword", "synonyms"}
    if not required.issubset(set(df.columns)):
        raise ValueError("CSV must have columns: lesson_title, headword, synonyms (optional: sort_order)")

    df["lesson_title"] = df["lesson_title"].astype(str).str.strip()
    df["headword"]     = df["headword"].astype(str).str.strip()
    df["synonyms"]     = df["synonyms"].astype(str).str.strip()
    if "sort_order" not in df.columns:
        df["sort_order"] = 0

    df_less = pd.read_sql(
        text("SELECT lesson_id, title FROM lessons WHERE course_id=:c"),
        con=engine, params={"c": int(course_id)}
    )
    title_to_id = {t.strip().lower(): int(lid) for lid, t in zip(df_less["lesson_id"], df_less["title"])}

    words_imported = 0
    lessons_created = 0
    pos_by_lid = {}

    with engine.begin() as conn:
        if refresh:
            titles_in_file = sorted(set(df["lesson_title"].str.lower()))
            lids_to_clear = [title_to_id.get(t) for t in titles_in_file if title_to_id.get(t) is not None]
            for lid in lids_to_clear:
                conn.execute(text("DELETE FROM lesson_words WHERE lesson_id=:l"), {"l": int(lid)})

        for _, r in df.iterrows():
            lt = r["lesson_title"]
            if not lt:
                continue
            key = lt.lower()
            lid = title_to_id.get(key)

            if lid is None and create_missing_lessons:
                so = int(r.get("sort_order") or 0)
                lid = conn.execute(
                    text("INSERT INTO lessons(course_id,title,sort_order) VALUES(:c,:t,:o) RETURNING lesson_id"),
                    {"c": int(course_id), "t": lt, "o": so}
                ).scalar()
                title_to_id[key] = lid
                lessons_created += 1
                pos_by_lid[lid] = 0

            if lid is None:
                continue

            hw, syns = r["headword"], r["synonyms"]
            if not hw or not syns:
                continue

            syn_list = [s.strip() for s in syns.split(",") if s.strip()]
            diff = 1 if (len(hw) <= 6 and len(syn_list) <= 3) else (2 if len(hw) <= 8 and len(syn_list) <= 5 else 3)

            wid = conn.execute(text("""
                INSERT INTO words(headword, synonyms, difficulty)
                VALUES(:h,:s,:d)
                ON CONFLICT DO NOTHING
                RETURNING word_id
            """), {"h": hw, "s": ", ".join(syn_list), "d": int(diff)}).scalar()

            if wid is None:
                wid = conn.execute(
                    text("SELECT word_id FROM words WHERE headword=:h AND synonyms=:s"),
                    {"h": hw, "s": ", ".join(syn_list)}
                ).scalar()
                if wid is None:
                    continue

            pos_by_lid.setdefault(lid, 0)
            conn.execute(text("""
                INSERT INTO lesson_words(lesson_id, word_id, sort_order)
                VALUES(:l,:w,:o)
                ON CONFLICT (lesson_id, word_id) DO NOTHING
            """), {"l": int(lid), "w": int(wid), "o": int(pos_by_lid[lid])})
            pos_by_lid[lid] += 1
            words_imported += 1

    return words_imported, lessons_created

# ─────────────────────────────────────────────────────────────────────
# Teacher UI V2 — Create / Manage
# ─────────────────────────────────────────────────────────────────────
def teacher_create_ui():
    st.subheader("Create")
    c1, c2 = st.columns(2)

    # New Course
    with c1, st.form("td2_create_course"):
        st.markdown("**New course**")
        title = st.text_input("Title", key="td2_new_course_title")
        desc  = st.text_area("Description", key="td2_new_course_desc")
        if st.form_submit_button("Create course", type="primary"):
            if title.strip():
                with engine.begin() as conn:
                    conn.execute(text("INSERT INTO courses(title, description) VALUES(:t,:d)"),
                                 {"t": title.strip(), "d": desc.strip()})
                td2_invalidate()
                st.success("Course created.")
                st.rerun()
            else:
                st.error("Title is required.")

    # New Lesson
    with c2, st.form("td2_create_lesson"):
        st.markdown("**New lesson**")
        dfc = td2_get_courses()
        if dfc.empty:
            st.info("Create a course first.")
        else:
            cid = st.selectbox("Course", dfc["course_id"].tolist(),
                               format_func=lambda x: dfc.loc[dfc["course_id"]==x, "title"].values[0],
                               key="td2_lesson_course")
            lt  = st.text_input("Lesson title", key="td2_lesson_title")
            so  = st.number_input("Sort order", 0, 999, 0, key="td2_lesson_sort")
            if st.form_submit_button("Create lesson", type="primary"):
                if lt.strip():
                    with engine.begin() as conn:
                        conn.execute(text("""
                            INSERT INTO lessons(course_id, title, sort_order)
                            VALUES(:c,:t,:o)
                        """), {"c": int(cid), "t": lt.strip(), "o": int(so)})
                    td2_invalidate()
                    st.success("Lesson created.")
                    st.rerun()
                else:
                    st.error("Lesson title is required.")

def teacher_manage_ui():
    st.subheader("Manage")
    dfc = td2_get_courses()
    c1, c2, c3 = st.columns([1.2, 1.4, 1.2])

    # COL 1 — Courses list + inline edit + delete
    with c1:
        st.markdown("**Courses**")
        if dfc.empty:
            st.info("No courses yet.")
        else:
            q = st.text_input("Search", key="td2_course_q")
            dfc_view = dfc.copy()
            if q.strip():
                m = dfc_view["title"].str.contains(q, case=False, na=False) | dfc_view["description"].fillna("").str.contains(q, case=False, na=False)
                dfc_view = dfc_view[m]

            edited = st.data_editor(
                dfc_view[["course_id", "title", "description"]].reset_index(drop=True),
                use_container_width=True,
                hide_index=True,
                key="td2_courses_editor",
                column_config={
                    "course_id": st.column_config.NumberColumn("ID", disabled=True),
                    "title": st.column_config.TextColumn("Title"),
                    "description": st.column_config.TextColumn("Description"),
                }
            )
            if st.button("Save course edits", key="td2_save_courses"):
                td2_save_course_edits(edited)
                td2_invalidate()
                st.success("Courses updated.")
                st.rerun()

            with st.expander("Delete a course"):
                cid_del = st.selectbox("Course", dfc["course_id"].tolist(),
                                       format_func=lambda x: dfc.loc[dfc["course_id"]==x, "title"].values[0],
                                       key="td2_course_delete_sel")
                confirm = st.text_input("Type DELETE to confirm", key="td2_course_delete_confirm")
                if st.button("Delete course", type="secondary", key="td2_course_delete_btn"):
                    if confirm.strip().upper() == "DELETE":
                        td2_delete_course(cid_del)
                        td2_invalidate()
                        st.success("Course deleted.")
                        st.rerun()
                    else:
                        st.error("Please type DELETE to confirm.")

    # COL 2 — Lessons for selected course + upload/replace + BULK IMPORT
    with c2:
        st.markdown("**Lessons**")
        if dfc.empty:
            st.info("Create a course first.")
            cid_sel = None
        else:
            cid_sel = st.selectbox("Course", dfc["course_id"].tolist(),
                                   format_func=lambda x: dfc.loc[dfc["course_id"]==x, "title"].values[0],
                                   key="td2_lessons_course_sel")

        if cid_sel is not None:
            dfl = td2_get_lessons(cid_sel)
            if dfl.empty:
                st.info("No lessons yet for this course.")
            else:
                edited_l = st.data_editor(
                    dfl[["lesson_id", "title", "sort_order"]].reset_index(drop=True),
                    use_container_width=True,
                    hide_index=True,
                    key="td2_lessons_editor",
                    column_config={
                        "lesson_id": st.column_config.NumberColumn("ID", disabled=True),
                        "title": st.column_config.TextColumn("Title"),
                        "sort_order": st.column_config.NumberColumn("Order", min_value=0, step=1),
                    }
                )
                if st.button("Save lesson edits", key="td2_save_lessons"):
                    td2_save_lesson_edits(cid_sel, edited_l)
                    td2_invalidate()
                    st.success("Lessons updated.")
                    st.rerun()

            with st.expander("Delete a lesson"):
                dfl_del = td2_get_lessons(cid_sel)
                if dfl_del.empty:
                    st.caption("No lessons.")
                else:
                    lid_del = st.selectbox("Lesson", dfl_del["lesson_id"].tolist(),
                                           format_func=lambda x: dfl_del.loc[dfl_del["lesson_id"]==x, "title"].values[0],
                                           key="td2_lesson_delete_sel")
                    confirm_l = st.text_input("Type DELETE to confirm", key="td2_lesson_delete_confirm")
                    if st.button("Delete lesson", type="secondary", key="td2_lesson_delete_btn"):
                        if confirm_l.strip().upper() == "DELETE":
                            td2_delete_lesson(lid_del)
                            td2_invalidate()
                            st.success("Lesson deleted.")
                            st.rerun()
                        else:
                            st.error("Please type DELETE to confirm.")

            # Upload CSV (append/replace) — per lesson
            with st.form("td2_upload_csv_form_single"):
                st.markdown("**Upload words CSV (headword,synonyms)**")
                f = st.file_uploader("CSV file", type=["csv"], key="td2_upload_csv")
                replace = st.checkbox("Replace existing words in this lesson", value=False, key="td2_replace_mode")
                lid_target = None
                dfl2 = td2_get_lessons(cid_sel) if cid_sel is not None else pd.DataFrame()
                if not dfl2.empty:
                    lid_target = st.selectbox("Target lesson", dfl2["lesson_id"].tolist(),
                                              format_func=lambda x: dfl2.loc[dfl2["lesson_id"]==x, "title"].values[0],
                                              key="td2_upload_lesson_sel")
                submit = st.form_submit_button("Import words")
                if submit:
                    if f is None or lid_target is None:
                        st.error("Please choose a CSV file and a lesson.")
                    else:
                        try:
                            df_csv = pd.read_csv(f)
                            ok_cols = set([c.lower().strip() for c in df_csv.columns])
                            if not {"headword","synonyms"}.issubset(ok_cols):
                                st.error("CSV must have columns: headword, synonyms")
                            else:
                                df_csv.columns = [c.lower().strip() for c in df_csv.columns]
                                n = td2_import_words_csv(int(lid_target), df_csv, replace)
                                td2_invalidate()
                                st.success(f"Imported {n} words.")
                                st.rerun()
                        except Exception as e:
                            st.error(f"Import failed: {e}")

            # --- Bulk import for entire course (multi-lesson) ---
            with st.form("td2_course_bulk_import"):
                st.markdown("**Bulk import entire course (multi-lesson CSV)**")
                st.caption("CSV columns: lesson_title, headword, synonyms  (optional: sort_order)")
                f2 = st.file_uploader("Course CSV", type=["csv"], key="td2_course_csv")
                refresh_course = st.checkbox("Refresh matching lessons (clear words first)", value=False, key="td2_course_refresh")
                create_missing = st.checkbox("Create missing lessons automatically", value=True, key="td2_course_create")
                go2 = st.form_submit_button("Import course CSV")
                if go2:
                    if f2 is None:
                        st.error("Choose a CSV file.")
                    else:
                        try:
                            df_bulk = pd.read_csv(f2)
                            n_words, n_lessons = td2_import_course_csv(int(cid_sel), df_bulk, refresh_course, create_missing)
                            td2_invalidate()
                            st.success(f"Imported {n_words} words; created {n_lessons} new lessons.")
                            st.rerun()
                        except Exception as e:
                            st.error(f"Bulk import failed: {e}")

# COL 3 — Assign / remove students for selected course
    with c3:
        st.markdown("**Assign students**")
        if dfc.empty:
            st.info("Create a course first.")
        else:
            cid_assign = st.selectbox(
                "Course",
                dfc["course_id"].tolist(),
                format_func=lambda x: dfc.loc[dfc["course_id"] == x, "title"].values[0],
                key="td2_assign_course_sel"
        )

        # Now we are INSIDE the same 'else:' block ↓
        df_students = td2_get_active_students()
        df_enrolled = pd.DataFrame()  # default to avoid NameError

        if df_students.empty:
            st.caption("No active students.")
        else:
            sid_assign = st.selectbox(
                "Student",
                df_students["user_id"].tolist(),
                format_func=lambda x: f"{df_students.loc[df_students['user_id'] == x, 'name'].values[0]} "
                                      f"({df_students.loc[df_students['user_id'] == x, 'email'].values[0]})",
                key="td2_assign_student_sel"
            )

            if st.button("Enroll", key="td2_assign_enroll_btn"):
                with engine.begin() as conn:
                    conn.execute(text("""
                        INSERT INTO enrollments(user_id, course_id)
                        VALUES(:u, :c)
                        ON CONFLICT (user_id, course_id) DO NOTHING
                    """), {"u": int(sid_assign), "c": int(cid_assign)})
                td2_invalidate()
                st.success("Enrolled.")

            st.markdown("**Currently enrolled**")
            df_enrolled = td2_get_enrollments_for_course(cid_assign)

        # Safe checks for enrolled list
        if df_enrolled.empty:
            st.caption("None yet.")
        else:
            to_remove = st.multiselect(
                "Remove students",
                df_enrolled["user_id"].tolist(),
                format_func=lambda x: f"{df_enrolled.loc[df_enrolled['user_id'] == x, 'name'].values[0]} "
                                      f"({df_enrolled.loc[df_enrolled['user_id'] == x, 'email'].values[0]})",
                key="td2_assign_remove"
            )
            if st.button("Remove selected", key="td2_assign_remove_btn"):
                with engine.begin() as conn:
                    for sid in to_remove:
                        conn.execute(
                            text("DELETE FROM enrollments WHERE user_id=:u AND course_id=:c"),
                            {"u": int(sid), "c": int(cid_assign)}
                        )
                td2_invalidate()
                st.success("Removed.")
                st.rerun()


def render_teacher_dashboard_v2():
    """Render the teacher dashboard experience using the v2 helper routines."""

    st.markdown("### Teacher workspace")
    st.caption("Create courses, organise lessons, and manage student enrolments from one place.")

    try:
        summary = pd.read_sql(
            text(
                """
                SELECT
                  (SELECT COUNT(*) FROM courses) AS courses,
                  (SELECT COUNT(*) FROM lessons) AS lessons,
                  (SELECT COUNT(*) FROM words)   AS words,
                  (SELECT COUNT(*) FROM enrollments) AS enrollments
                """
            ),
            con=engine,
        )
    except Exception:
        summary = pd.DataFrame()

    if not summary.empty:
        c_courses, c_lessons, c_words, c_enroll = st.columns(4)
        c_courses.metric("Courses", int(summary.iloc[0]["courses"]))
        c_lessons.metric("Lessons", int(summary.iloc[0]["lessons"]))
        c_words.metric("Words", int(summary.iloc[0]["words"]))
        c_enroll.metric("Enrollments", int(summary.iloc[0]["enrollments"]))

    tab_create, tab_manage, tab_help = st.tabs(["Create", "Manage", "Help"])

    with tab_create:
        teacher_create_ui()

    with tab_manage:
        teacher_manage_ui()

    with tab_help:
        st.markdown(
            """
            **CSV Tips**

            * Words CSV files must include `headword` and `synonyms` columns.
            * Bulk course imports support `lesson_title`, `headword`, `synonyms`, and optional `sort_order`.
            * Use the refresh checkbox to replace existing lesson vocabulary when re-importing.

            **Need a reset?** Use the delete expanders inside the *Manage* tab to remove courses or lessons.
            """
        )
# ─────────────────────────────────────────────────────────────────────
# AUTH INTEGRATION (optional / append-only)
# ─────────────────────────────────────────────────────────────────────
try:
    from auth_service import AuthService
    auth = AuthService(engine)
except Exception as _e:
    auth = None
    st.sidebar.warning("Auth service not initialized. Check auth_service.py")

# ─────────────────────────────────────────────────────────────────────
# Login / Session
# ─────────────────────────────────────────────────────────────────────
def login_form():
    # Don't reference auth in a way that displays it
    # Just use it internally
    
    # Get or create auth without triggering display
    if 'auth_service' not in st.session_state:
        try:
            from auth_service import AuthService
            st.session_state.auth_service = AuthService(engine)
        except Exception:
            st.session_state.auth_service = None
    
    auth_svc = st.session_state.auth_service
    
    # Optional: Add a warning if auth service isn't available
    if not auth_svc:
        st.sidebar.warning("Authentication service unavailable")
    
    st.sidebar.subheader("Sign in")

    try:
        qp = st.query_params
    except Exception:
        qp = st.experimental_get_query_params()

    def _first(qv):
        if qv is None: return None
        if isinstance(qv, list): return qv[0]
        return qv

    # (Reset by URL disabled for now)
    # reset_email = (_first(qp.get("reset_email")) or "").strip().lower()
    # reset_token = (_first(qp.get("reset_token")) or "").strip()

    mode = "Student" if FORCE_STUDENT else st.sidebar.radio(
        "Login as", ["Admin", "Student"], horizontal=True, key="login_mode"
    )
    email = st.sidebar.text_input("Email", key="login_email")
    pwd   = st.sidebar.text_input("Password", type="password", key="login_pwd")

    if st.sidebar.button("Login", type="primary", key="btn_login"):
        u = user_by_email(email.strip().lower())
        if not u:
            st.sidebar.error("User not found."); return
        if not u["is_active"]:
            st.sidebar.error("Account disabled."); return
        if not bcrypt.verify(pwd, u["password_hash"]):
            st.sidebar.error("Wrong password."); return

        # Role enforcement
        if mode == "Admin" and u["role"] != "admin":
            st.sidebar.error("Not an admin account."); return
        if mode == "Student" and u["role"] != "student":
            if FORCE_STUDENT:
                st.sidebar.error("This is a student-only link. Please use the admin URL."); return
            st.sidebar.error("Not a student account."); return

        # Expiry enforcement for students
        if auth and u["role"] == "student":
            try:
                if auth.is_student_expired(u):
                    st.sidebar.error("Your account has expired. Ask your teacher to reopen access.")
                    return
            except Exception:
                pass

        st.session_state.auth = {
            "user_id": u["user_id"],
            "name": u["name"],
            "email": u["email"],
            "role": u["role"],
        }
        st.sidebar.success(f"Welcome {u['name']}!")

    # Forgot password — email flow disabled for this release
    # with st.sidebar.expander("Forgot password?"):
    #     ...

    if st.sidebar.button("Log out", key="btn_logout"):
        st.session_state.pop("auth", None)

# Gate: not logged in yet
if "auth" not in st.session_state:
    login_form()
    st.title("Learning English Made Easy")
    st.write("Sign in as **Admin** to manage students, courses and tests; or as **Student** to learn and take tests.")
    st.sidebar.header("Health")
    if st.sidebar.button("DB ping"):
        try:
            with engine.connect() as conn:
                one = conn.execute(text("SELECT 1")).scalar()
            st.sidebar.success(f"DB OK (result={one})")
        except Exception as e:
            st.sidebar.error(f"DB error: {e}")
    st.stop()

# Session basics
ROLE   = st.session_state.auth["role"]
USER_ID= st.session_state.auth["user_id"]
NAME   = st.session_state.auth["name"]
st.sidebar.caption(f"Signed in as **{NAME}** ({ROLE})")

_defaults = {
    "answered": False, "eval": None, "active_word": None, "active_lid": None,
    "q_started_at": 0.0, "selection": set(), "asked_history": [],
    "gamification": {}, "badges_recent": [], "badge_details_recent": [], "last_xp_gain": 0,
}
for _k, _v in _defaults.items():
    if _k not in st.session_state:
        st.session_state[_k] = _v
# NEW: per-lesson counters and a small review queue
if "q_index_per_lesson" not in st.session_state:
    st.session_state.q_index_per_lesson = {}   # {lesson_id: current_index_int}

if "review_queue" not in st.session_state:
    from collections import deque
    st.session_state.review_queue = deque()    # list of headwords to retry soon

# Enforce expiry AFTER any login (auto sign-out)
if auth and st.session_state["auth"]["role"] == "student":
    try:
        _u = user_by_email(st.session_state["auth"]["email"])
        if auth.is_student_expired(_u):
            st.sidebar.error("Your account has expired. Ask your teacher to reopen access.")
            st.session_state.pop("auth", None)
            st.rerun()
    except Exception:
        pass

# Sidebar account tools (change password, optional email reset)
# Sidebar account tools (change password only after login)
if auth and "auth" in st.session_state:
    st.sidebar.markdown("---")
    with st.sidebar.expander("Account"):
        _old = st.text_input("Old password", type="password", key="acct_old_pw")
        _new1 = st.text_input("New password", type="password", key="acct_new_pw1")
        _new2 = st.text_input("Confirm new password", type="password", key="acct_new_pw2")
        if st.button("Change password", key="acct_change_pw_btn"):
            if _new1 != _new2:
                st.warning("New passwords do not match.")
            elif not _old or not _new1:
                st.warning("Please fill all fields.")
            else:
                ok, msg = auth.change_password(st.session_state["auth"]["user_id"], _old, _new1)
                st.success(msg) if ok else st.error(msg)
#-----------------------------------------------------------------------------------------------------
# Admin-only: reopen student (+365 days)
if auth and st.session_state["auth"]["role"] == "admin":
    st.markdown("---")
    st.subheader("Admin: Account Tools")
    _adm_df = pd.read_sql(
        text("SELECT user_id, name, email, expires_at, is_active FROM users WHERE role='student' ORDER BY name"),
        con=engine
    )
    if _adm_df.empty:
        st.info("No students yet.")
    else:
        _sel = st.selectbox(
            "Select student",
            _adm_df["user_id"].tolist(),
            format_func=lambda x: f"{_adm_df.loc[_adm_df['user_id']==x,'name'].values[0]}  "
                                  f"({_adm_df.loc[_adm_df['user_id']==x,'email'].values[0]})",
            key="admin_tools_student"
        )
        _row = _adm_df[_adm_df["user_id"]==_sel].iloc[0]
        st.caption(f"Status: {'Active' if _row['is_active'] else 'Disabled'} • Expires at: {str(_row['expires_at'])}")
        if st.button("Reopen +365 days", key="btn_reopen_365"):
            ok, msg = auth.reopen_student(int(_sel), days=365) if auth else (False, "Auth disabled")
            st.success(msg) if ok else st.error(msg)

# Optional: SMTP diagnostics (keep as-is)
if st.session_state["auth"]["role"] == "admin":
    with st.expander("Email / SMTP Diagnostics"):
        import ssl, smtplib
        from email.message import EmailMessage
        host = os.getenv("SMTP_HOST"); port = os.getenv("SMTP_PORT")
        user = os.getenv("SMTP_USER"); pwd = os.getenv("SMTP_PASS")
        sender = os.getenv("SMTP_FROM"); base = os.getenv("APP_BASE_URL")
        st.write(f"APP_BASE_URL: {base or '(empty)'}")
        st.write(f"SMTP_HOST: {host or '(empty)'}")
        st.write(f"SMTP_PORT: {port or '(empty)'}")
        st.write(f"SMTP_USER: {user or '(empty)'}")
        st.write(f"SMTP_FROM: {sender or '(empty)'}")
        to_addr = st.text_input("Send a test email to:", value=(sender or ""))
        if st.button("Send SMTP test"):
            try:
                msg = EmailMessage()
                msg["Subject"] = "SMTP test — English Learning Made Easy"
                msg["From"] = sender; msg["To"] = to_addr
                msg.set_content("If you see this, SMTP is working from Render.")
                with smtplib.SMTP(host, int(port)) as s:
                    s.starttls(context=ssl.create_default_context())
                    s.login(user, pwd)
                    s.send_message(msg)
                st.success("✅ Test email sent. Check inbox and SendGrid → Email Activity.")
            except Exception as e:
                st.error(f"❌ SMTP error: {e}")

# ─────────────────────────────────────────────────────────────────────
# Course Progress
#---------------------------------------------------------------------
def course_progress(user_id: int, course_id: int):
    """
    Attempted-aware progress for the sidebar.
    - If the user has mastered ≥1 word, show mastered% (mastered/total).
    - Otherwise show attempted% (attempted/total).
    Returns: (mastered_count, total_words, percent_int)
    """
    all_words = pd.read_sql(
        text("""
            SELECT w.headword
            FROM lessons L
            JOIN lesson_words lw ON lw.lesson_id = L.lesson_id
            JOIN words w ON w.word_id = lw.word_id
            WHERE L.course_id = :c
        """),
        con=engine, params={"c": int(course_id)}
    )["headword"].tolist()

    total = len(set(all_words))
    if total == 0:
        return (0, 0, 0)

    df_row = pd.read_sql(
        text("""
            SELECT
              SUM(CASE WHEN mastered THEN 1 ELSE 0 END) AS mastered_count,
              SUM(CASE WHEN total_attempts > 0 THEN 1 ELSE 0 END) AS attempted_count
            FROM word_stats
            WHERE user_id = :u AND headword = ANY(:arr)
        """),
        con=engine, params={"u": int(user_id), "arr": list(set(all_words))}
    )

    if df_row.empty:
        mastered = 0
        attempted = 0
    else:
        mastered  = int(df_row.iloc[0]["mastered_count"]  or 0)
        attempted = int(df_row.iloc[0]["attempted_count"] or 0)

    basis = mastered if mastered > 0 else attempted
    percent = int(round(100 * min(basis, total) / total))
    return (mastered, total, percent)
#--------------------------------------------------------------------------
# App routing by role
# ─────────────────────────────────────────────────────────────────────

if st.session_state["auth"]["role"] == "admin":
    _hide_default_h1_and_set("welcome to English Learning made easy - Teacher Console")
    tab_admin, tab_teacher, tab_student = st.tabs(["Admin Section","Teacher Dashboard","Student Dashboard"])

    # Admin Section — manage student accounts
    with tab_admin:
        st.subheader("Manage Students")
        df = all_students_df()
        st.dataframe(df, use_container_width=True)

        st.markdown("**Create Student**")
        with st.form("create_student"):
            c1,c2,c3=st.columns(3)
            with c1: s_name  = st.text_input("Name", key="adm_create_name")
            with c2: s_email = st.text_input("Email", key="adm_create_email")
            with c3: s_pwd   = st.text_input("Temp Password", value="Learn123!", type="password", key="adm_create_pwd")
            go = st.form_submit_button("Create")
            if go and s_name and s_email and s_pwd:
                try:
                    create_user(s_name, s_email.strip().lower(), s_pwd, "student")
                    st.success("Student created.")
                except Exception as ex:
                    st.error(f"Could not create user: {ex}")

        if not df.empty:
            st.markdown("**Enable / Disable**")
            sid = st.selectbox(
                "Student",
                df["user_id"].tolist(),
                format_func=lambda x: df.loc[df["user_id"]==x,"name"].values[0],
                key="admin_toggle_student"
            )
            active = st.radio("Status", ["Enable","Disable"], horizontal=True, key="admin_status_radio")
            if st.button("Apply status", key="admin_apply_status"):
                set_user_active(sid, active=="Enable"); st.success("Updated.")

    # Teacher Dashboard
    with tab_teacher:
        if TEACHER_UI_V2:
            render_teacher_dashboard_v2()
        else:
            st.info("Legacy Teacher UI is disabled in this version. Set TEACHER_UI_V2=1 to enable V2.")

    # Student Dashboard — admin visibility
    with tab_student:
        st.subheader("Student Overview")
        attempts = pd.read_sql(
            text("""
                SELECT U.name, A.course_id, A.lesson_id, A.headword, A.is_correct, A.response_ms, A.ts
                FROM attempts A JOIN users U ON U.user_id=A.user_id
                ORDER BY A.id DESC LIMIT 500
            """),
            con=engine
        )
        st.dataframe(attempts, use_container_width=True)
        st.caption("Latest attempts across students. Filter/export via table menu.")

# Student experience
if st.session_state["auth"]["role"] == "student":
    _hide_default_h1_and_set("welcome to English Learning made easy - Student login")

    st.session_state.gamification = gamification_snapshot(USER_ID)
    recent_badge_names = set(st.session_state.get("badges_recent", []))
    sidebar_card, mobile_card = render_gamification_panels(st.session_state.gamification, recent_badge_names)

    courses = pd.read_sql(
        text("""
            SELECT C.course_id, C.title
            FROM enrollments E JOIN courses C ON C.course_id=E.course_id
            WHERE E.user_id=:u
        """),
        con=engine, params={"u": USER_ID}
    )

    # Sidebar is truly inside the student block ↓
    with st.sidebar:
        st.subheader("My courses")
        if courses.empty:
            st.info("No courses assigned yet.")
            st.markdown(sidebar_card, unsafe_allow_html=True)
            st.stop()
        else:
            labels = []
            id_by_label = {}
            for _, rowc in courses.iterrows():
                c_completed, c_total, c_pct = course_progress(USER_ID, int(rowc["course_id"]))
                label = f"{rowc['title']}"
                labels.append(label)
                id_by_label[label] = int(rowc["course_id"])

            prev = st.session_state.get("active_cid")
            if prev in id_by_label.values() and "student_course_select" not in st.session_state:
                default_label = [k for k, v in id_by_label.items() if v == prev][0]
                default_index = labels.index(default_label)
            else:
                default_index = 0

            selected_label = st.radio("Courses", labels, index=default_index, key="student_course_select")
            cid = id_by_label[selected_label]
            st.session_state["active_cid"] = cid

            c_completed, c_total, c_pct = course_progress(USER_ID, int(cid))
            st.caption(f"Selected: {selected_label} — {c_pct}% complete")
            st.markdown(sidebar_card, unsafe_allow_html=True)

    st.markdown(mobile_card, unsafe_allow_html=True)



# ─────────────────────────────────────────────────────────────────────
# Helper for lesson progress (canonical — keep only ONE copy in file)
# ─────────────────────────────────────────────────────────────────────
from sqlalchemy import text as sa_text

@st.cache_data(ttl=5)
def lesson_progress(user_id: int, lesson_id: int):
    """
    One-shot, portable computation of lesson progress.
    Returns: (total_words, mastered_count, attempted_count)
    """
    sql = sa_text("""
        SELECT
          COUNT(DISTINCT w.headword) AS total,
          SUM(CASE WHEN s.mastered IS TRUE THEN 1 ELSE 0 END) AS mastered_count,
          SUM(CASE WHEN COALESCE(s.total_attempts,0) > 0 THEN 1 ELSE 0 END) AS attempted_count
        FROM lesson_words lw
        JOIN words w ON w.word_id = lw.word_id
        LEFT JOIN word_stats s
               ON s.user_id = :u
              AND s.headword = w.headword
        WHERE lw.lesson_id = :l
    """)
    df = pd.read_sql(sql, con=engine, params={"u": int(user_id), "l": int(lesson_id)})

    if df.empty:
        return 0, 0, 0

    total     = int(df.iloc[0]["total"] or 0)
    mastered  = int(df.iloc[0]["mastered_count"] or 0)
    attempted = int(df.iloc[0]["attempted_count"] or 0)
    if total <= 0:
        return 0, 0, 0
    return total, mastered, attempted

# ─────────────────────────────────────────────────────────────────────
# UI Helper: compact question header with inline progress bar (theme-agnostic)
# ─────────────────────────────────────────────────────────────────────
DIFFICULTY_THEME = {
    1: {"emoji": "🟢", "label": "Easy", "class": "difficulty-easy"},
    2: {"emoji": "🟠", "label": "Medium", "class": "difficulty-medium"},
    3: {"emoji": "🔴", "label": "Hard", "class": "difficulty-hard"},
}


<<<<<<< HEAD
=======
LEVEL_BANDS = [
    {"level": 1, "min": 0,   "max": 99,  "title": "Learner",   "color": "#22c55e"},  # Green
    {"level": 2, "min": 100, "max": 249, "title": "Achiever",  "color": "#f97316"},  # Orange
    {"level": 3, "min": 250, "max": 499, "title": "Explorer",  "color": "#3b82f6"},  # Blue
    {"level": 4, "min": 500, "max": 999, "title": "Champion",  "color": "#8b5cf6"},  # Purple
    {"level": 5, "min": 1000, "max": None, "title": "Legend", "color": "#fbbf24"},  # Gold
]

BADGE_DEFINITIONS = {
    "First Word Hero": {
        "emoji": "🥇",
        "xp_bonus": 20,
        "badge_type": "milestone",
        "milestone": "1 correct answer",
    },
    "Ten Words Mastered": {
        "emoji": "🧠",
        "xp_bonus": 50,
        "badge_type": "mastery",
        "milestone": "Master 10 unique words",
    },
    "Fifty Words Fluent": {
        "emoji": "🏆",
        "xp_bonus": 150,
        "badge_type": "mastery",
        "milestone": "Master 50 unique words",
    },
    "Lesson Champion": {
        "emoji": "📘",
        "xp_bonus": 100,
        "badge_type": "lesson",
        "milestone": "Lesson ≥90% accuracy",
    },
    "Course Finisher": {
        "emoji": "🎓",
        "xp_bonus": 250,
        "badge_type": "course",
        "milestone": "All lessons in a course ≥80% accuracy",
    },
    "Weekly Streaker": {
        "emoji": "🔥",
        "xp_bonus": 70,
        "badge_type": "streak",
        "milestone": "7-day login streak",
    },
    "Perfectionist": {
        "emoji": "💎",
        "xp_bonus": 100,
        "badge_type": "achievement",
        "milestone": "Lesson 100% accuracy",
    },
}

>>>>>>> 8917d590
BADGE_CHIME_BASE64 = (
    "UklGRmQGAABXQVZFZm10IBAAAAABAAEAQB8AAIA+AAACABAAZGF0YUAGAAAAAPMwb0tMQ0UcRegpv8+zbssu+yMtYkp9RbIg5+zfwVuzBchg9iYpCUlnR/8knfHUxDSz"
    "1MSd8f8kZ0cJSSYpYPYFyFuz38Hn7LIgfUViSiMtLvtuy8+zKb9F6EUcTENvS/MwAAANz5G0tLy747sX10AxTJI00gTd0p61g7pO3xkTIT6lTPs3oAna1ve2mbgB22MO"
    "LDvMTCw7Yw4B25m497ba1qAJ+zelTCE+GRNO34O6nrXd0tIEkjQxTNdAuxe747S8kbQNzwAA8zBvS0xDRRxF6Cm/z7Nuyy77Iy1iSn1FsiDn7N/BW7MFyGD2JikJSWdH"
    "/ySd8dTENLPUxJ3x/yRnRwlJJilg9gXIW7PfwefssiB9RWJKIy0u+27Lz7Mpv0XoRRxMQ29L8zAAAA3PkbS0vLvjuxfXQDFMkjTSBN3SnrWDuk7fGRMhPqVM+zegCdrW"
    "97aZuAHbYw4sO8xMLDtjDgHbmbj3ttrWoAn7N6VMIT4ZE07fg7qetd3S0gSSNDFM10C7F7vjtLyRtA3PAADzMG9LTENFHEXoKb/Ps27LLvsjLWJKfUWyIOfs38FbswXI"
    "YPYmKQlJZ0f/JJ3x1MQ0s9TEnfH/JGdHCUkmKWD2Bchbs9/B5+yyIH1FYkojLS77bsvPsym/RehFHExDb0vzMAAADc+RtLS8u+O7F9dAMUySNNIE3dKetYO6Tt8ZEyE+"
    "pUz7N6AJ2tb3tpm4AdtjDiw7zEwsO2MOAduZuPe22tagCfs3pUwhPhkTTt+Dup613dLSBJI0MUzXQLsXu+O0vJG0Dc8AAPMwb0tMQ0UcRegpv8+zbssu+yMtYkp9RbIg"
    "5+zfwVuzBchg9iYpCUlnR/8knfHUxDSz1MSd8f8kZ0cJSSYpYPYFyFuz38Hn7LIgfUViSiMtLvtuy8+zKb9F6EUcTENvS/MwAAANz5G0tLy747sX10AxTJI00gTd0p61"
    "g7pO3xkTIT6lTPs3oAna1ve2mbgB22MOLDvMTCw7Yw4B25m497ba1qAJ+zelTCE+GRNO34O6nrXd0tIEkjQxTNdAuxe747S8kbQNzwAA8zBvS0xDRRxF6Cm/z7Nuyy77"
    "Iy1iSn1FsiDn7N/BW7MFyGD2JikJSWdH/ySd8dTENLPUxJ3x/yRnRwlJJilg9gXIW7PfwefssiB9RWJKIy0u+27Lz7Mpv0XoRRxMQ29L8zAAAA3PkbS0vLvjuxfXQDFM"
    "kjTSBN3SnrWDuk7fGRMhPqVM+zegCdrW97aZuAHbYw4sO8xMLDtjDgHbmbj3ttrWoAn7N6VMIT4ZE07fg7qetd3S0gSSNDFM10C7F7vjtLyRtA3PAADzMG9LTENFHEXo"
    "Kb/Ps27LLvsjLWJKfUWyIOfs38FbswXIYPYmKQlJZ0f/JJ3x1MQ0s9TEnfH/JGdHCUkmKWD2Bchbs9/B5+yyIH1FYkojLS77bsvPsym/RehFHExDb0vzMAAADc+RtLS8"
    "u+O7F9dAMUySNNIE3dKetYO6Tt8ZEyE+pUz7N6AJ2tb3tpm4AdtjDiw7zEwsO2MOAduZuPe22tagCfs3pUwhPhkTTt+Dup613dLSBJI0MUzXQLsXu+O0vJG0Dc8AAPMw"
    "b0tMQ0UcRegpv8+zbssu+yMtYkp9RbIg5+zfwVuzBchg9iYpCUlnR/8knfHUxDSz1MSd8f8kZ0cJSSYpYPYFyFuz38Hn7LIgfUViSiMtLvtuy8+zKb9F6EUcTENvS/Mw"
    "AAANz5G0tLy747sX10AxTJI00gTd0p61g7pO3xkTIT6lTPs3oAna1ve2mbgB22MOLDvMTCw7Yw4B25m497ba1qAJ+zelTCE+GRNO34O6nrXd0tIEkjQxTNdAuxe747S8"
    "kbQNzwAA8zBvS0xDRRxF6Cm/z7Nuyy77Iy1iSn1FsiDn7N/BW7MFyGD2JikJSWdH/ySd8dTENLPUxJ3x/yRnRwlJJilg9gXIW7PfwefssiB9RWJKIy0u+27Lz7Mpv0Xo"
    "RRxMQ29L8zAAAA3PkbS0vLvjuxfXQDFMkjTSBN3SnrWDuk7fGRMhPqVM+zegCdrW97aZuAHbYw4sO8xMLDtjDgHbmbj3ttrWoAn7N6VMIT4ZE07fg7qetd3S0gSSNDFM"
    "10C7F7vjtLyRtA3PAADzMG9LTENFHEXoKb/Ps27LLvsjLWJKfUWyIOfs38FbswXIYPYmKQlJZ0f/JJ3x1MQ0s9TEnfH/JGdHCUkmKWD2Bchbs9/B5+yyIH1FYko="
)

BADGE_CHIME_AUDIO = base64.b64decode(BADGE_CHIME_BASE64.encode())

CONFETTI_SNIPPET = """
<script>
(function(){
  const existing = window.__streamlit_confetti__;
  function fire(){
    if (window.confetti) {
      window.confetti({
        particleCount: 120,
        spread: 70,
        origin: { y: 0.6 }
      });
    }
  }
  if (!existing) {
    const script = document.createElement('script');
    script.src = 'https://cdn.jsdelivr.net/npm/canvas-confetti@1.6.0/dist/confetti.browser.min.js';
    script.onload = fire;
    document.body.appendChild(script);
    window.__streamlit_confetti__ = true;
  } else {
    fire();
  }
})();
</script>
"""


def render_q_header(
    q_now: int,
    total_q: int,
    pct: int,
    *,
    fill="#3b82f6",
    track_light="#e5e7eb",
    track_dark="#374151",
    login_streak: int = 0,
    badge_strip: list[dict] | None = None,
):
    import math
    import streamlit as st

    total_q = max(1, int(total_q or 1))
    q_now = max(1, min(int(q_now or 1), total_q))
    pct = max(0, min(100, int(math.floor(pct or 0))))

    badge_strip = badge_strip or []
    badge_html = []
    for item in badge_strip[:5]:
        classes = ["qhdr-badge"]
        if item.get("is_new"):
            classes.append("new")
        title = html.escape(item.get("name", ""))
        emoji = html.escape(item.get("emoji", ""))
        badge_html.append(
            f"<span class='{' '.join(classes)}' title='{title}'>{emoji}</span>"
        )
    if not badge_html:
        badge_html.append("<span class='qhdr-badge placeholder'>Earn badges ✨</span>")

    css = f"""
    <style>
      .qhdr {{
        display:flex;
        flex-direction:column;
        gap:10px;
        padding:12px 18px;
        background:rgba(59,130,246,0.08);
        border-radius:16px;
        border:1px solid rgba(59,130,246,0.18);
      }}
      .qhdr-top {{
        display:flex;
        align-items:center;
        gap:12px;
        flex-wrap:wrap;
        line-height:1;
        font-size: clamp(0.95rem, 0.4vw + 0.8rem, 1rem);
      }}
      .qhdr-top .label {{
        font-weight:700;
        white-space:nowrap;
        letter-spacing:0.01em;
      }}
      .qhdr-top .sub {{
        font-weight:600;
        opacity:.7;
        text-transform:uppercase;
        letter-spacing:0.12em;
        font-size:0.75rem;
      }}
      .qhdr-top .track {{
        position:relative;
        flex:1;
        min-width:200px;
        height:9px;
        border-radius:999px;
        background:linear-gradient(90deg,{track_light},{track_light});
        overflow:hidden;
      }}
      @media (prefers-color-scheme:dark) {{
        .qhdr-top .track {{
          background:linear-gradient(90deg,{track_dark},{track_dark});
        }}
      }}
      .qhdr-top .track .fill {{
        display:block;
        height:100%;
        width:var(--progress-target, {pct}%);
        border-radius:inherit;
        background:linear-gradient(90deg, var(--quiz-progress-fill, {fill}) 0%, var(--quiz-progress-fill, {fill}) 100%);
        box-shadow:0 0 6px rgba(59, 130, 246, 0.55);
        transition:width 0.55s cubic-bezier(0.4, 0, 0.2, 1);
      }}
      .qhdr-top .pct {{
        opacity:.75;
        font-weight:600;
      }}
      .qhdr-meta {{
        display:flex;
        flex-wrap:wrap;
        align-items:center;
        gap:12px;
        font-size:0.82rem;
      }}
      .qhdr-meta .streak {{
        font-weight:700;
        display:flex;
        align-items:center;
        gap:6px;
      }}
      .qhdr-badges {{
        display:flex;
        align-items:center;
        gap:8px;
        flex-wrap:wrap;
      }}
      .qhdr-badge {{
        font-size:1.2rem;
        display:inline-flex;
        align-items:center;
        justify-content:center;
        transition:transform 0.35s ease;
      }}
      .qhdr-badge.placeholder {{
        font-size:0.75rem;
        font-weight:600;
        opacity:0.65;
        padding:2px 8px;
        border-radius:999px;
        border:1px dashed rgba(59,130,246,0.45);
      }}
      .qhdr-badge.new {{
        animation:qhdr-pop 1.4s ease-in-out 3;
      }}
      @keyframes qhdr-pop {{
        0% {{ transform: scale(1); }}
        50% {{ transform: scale(1.25); }}
        100% {{ transform: scale(1); }}
      }}
    </style>
    """

    html_block = f"""
    <div class=\"qhdr\" aria-label=\"Question progress: {q_now} of {total_q} ({pct} percent)\">
      <div class=\"qhdr-top\">
        <div class=\"label\">Q {q_now} / {total_q}</div>
        <div class=\"sub\">Lesson Mastery</div>
        <div class=\"track\"><div class=\"fill\" style=\"--progress-target:{pct}%\"></div></div>
        <div class=\"pct\">{pct}%</div>
      </div>
      <div class=\"qhdr-meta\">
        <span class=\"streak\">🔥 {int(login_streak)}-day streak</span>
        <div class=\"qhdr-badges\">{''.join(badge_html)}</div>
      </div>
    </div>
    """
    st.markdown(css + html_block, unsafe_allow_html=True)


# ─────────────────────────────────────────────────────────────────────
# Navigation helper: go back to the previous served word
# ─────────────────────────────────────────────────────────────────────
def _go_back_to_prev_word(lid: int, words_df: pd.DataFrame):
    """
    Loads the most recent word from asked_history (if any) as the active question,
    resets the form state, and decrements the visible question counter.
    """
    hist = st.session_state.get("asked_history", [])
    if not hist:
        st.info("You're at the first question.")
        return

    prev = hist.pop()  # take the last served word
    st.session_state.active_word = prev
    st.session_state.q_started_at = time.time()

    row_prev = words_df[words_df["headword"] == prev]
    if row_prev.empty:
        # If the word vanished (lesson edited), just pick the next available one
        st.warning("Previous word is no longer in this lesson. Showing the next available word.")
        st.session_state.active_word = choose_next_word(USER_ID, cid, lid, words_df)
        row_prev = words_df[words_df["headword"] == st.session_state.active_word]

    row_prev = row_prev.iloc[0]
    st.session_state.qdata = build_question_payload(st.session_state.active_word, row_prev["synonyms"])
    st.session_state.grid_for_word = st.session_state.active_word
    st.session_state.grid_keys = [
        f"opt_{st.session_state.active_word}_{i}"
        for i in range(len(st.session_state.qdata["choices"]))
    ]
    st.session_state.selection = set()
    st.session_state.answered = False
    st.session_state.eval = None

    # Decrement visible question index for this lesson (never below 1)
    st.session_state.q_index_per_lesson[int(lid)] = max(
        1, st.session_state.q_index_per_lesson.get(int(lid), 1) - 1
    )
    st.rerun()


# -----------------------------
# STUDENT FLOW (main content)
# -----------------------------
if st.session_state["auth"]["role"] == "student":
    lessons = pd.read_sql(
        text("SELECT lesson_id,title FROM lessons WHERE course_id=:c ORDER BY sort_order"),
        con=engine, params={"c": int(cid)}
    )
    if lessons.empty:
        st.info("This course has no lessons yet.")
        st.stop()

    l_map = dict(zip(lessons["lesson_id"], lessons["title"]))
    lid = st.selectbox(
        "Lesson",
        list(l_map.keys()),
        format_func=lambda x: l_map[x],
        key="student_lesson_select"
    )

    # Initialize per-lesson question counter (once per lesson)
    if st.session_state.q_index_per_lesson.get(int(lid)) is None:
        st.session_state.q_index_per_lesson[int(lid)] = 1

    # NEW: lesson-level progress and question count
    total_q, mastered_q, attempted_q = lesson_progress(USER_ID, int(lid))
    basis = mastered_q if mastered_q > 0 else attempted_q
    pct = int(round(100 * (basis if total_q else 0) / (total_q or 1)))

    # Ensure a counter exists
    q_now = st.session_state.q_index_per_lesson.get(int(lid), 1)


    words_df = lesson_words(int(cid), int(lid))
    if words_df.empty:
        st.info("This lesson has no words yet.")
        st.stop()

    # ensure history state (must NOT be inside the 'words_df.empty' block)
    if "asked_history" not in st.session_state:
        st.session_state.asked_history = []

    # Active question state
    new_word_needed = ("active_word" not in st.session_state) or (st.session_state.get("active_lid") != lid)
    if new_word_needed:
        st.session_state.active_lid = lid
        st.session_state.active_word = choose_next_word(USER_ID, cid, lid, words_df)
        st.session_state.q_started_at = time.time()
        row_init = words_df[words_df["headword"] == st.session_state.active_word].iloc[0]
        st.session_state.qdata = build_question_payload(st.session_state.active_word, row_init["synonyms"])
        st.session_state.grid_for_word = st.session_state.active_word
        st.session_state.grid_keys = [
            f"opt_{st.session_state.active_word}_{i}" for i in range(len(st.session_state.qdata['choices']))
        ]
        for _k in st.session_state.grid_keys:
            if _k in st.session_state:
                del st.session_state[_k]
        st.session_state.selection = set()
        st.session_state.answered = False
        st.session_state.eval = None

    if "answered" not in st.session_state:
        st.session_state.answered = False
    if "eval" not in st.session_state:
        st.session_state.eval = None

    active = st.session_state.active_word

# Harden lookup in case lesson changed mid-session
    filtered = words_df[words_df["headword"] == active]
    if filtered.empty:
        st.session_state.active_word = choose_next_word(USER_ID, cid, lid, words_df)
        st.session_state.q_started_at = time.time()
        row_init = words_df[words_df["headword"] == st.session_state.active_word].iloc[0]
        st.session_state.qdata = build_question_payload(st.session_state.active_word, row_init["synonyms"])
        st.session_state.grid_for_word = st.session_state.active_word
        st.session_state.grid_keys = [
            f"opt_{st.session_state.active_word}_{i}"
            for i in range(len(st.session_state.qdata["choices"]))
        ]
        for _k in st.session_state.grid_keys:
            if _k in st.session_state:
                del st.session_state[_k]
        st.session_state.selection = set()
        st.session_state.answered = False
        st.session_state.eval = None
        st.rerun()
    else:
        row = filtered.iloc[0]

    qdata = st.session_state.qdata
    choices = qdata["choices"]
    correct_set = qdata["correct"]

# State hardening so we never hide both form and feedback
    if st.session_state.answered and st.session_state.eval is None:
        st.session_state.answered = False

# Render compact header with inline progress bar (before tabs)
    header_badges = [
        {
            "emoji": b.get("emoji", ""),
            "name": b.get("badge_name", ""),
            "is_new": b.get("badge_name") in recent_badge_names,
        }
        for b in st.session_state.gamification.get("badges", [])[:4]
    ]

    render_q_header(
        q_now,
        total_q,
        pct,
        login_streak=st.session_state.gamification.get("login_streak", 0),
        badge_strip=header_badges,
    )
    st.session_state.badges_recent = []

# Tabs for Practice vs Review (header stays ABOVE)
    tab_practice, tab_review = st.tabs(["Practice", "Review Mistakes"])

# ─────────────────────────────────────────────────────────────────────
# PRACTICE TAB — quiz form + after-submit feedback + Next
# ─────────────────────────────────────────────────────────────────────
    with tab_practice:
        # Always start with current selection state
        temp_selection = set(st.session_state.get("selection", set()))

        submitted = False
        nextq = False

        if not st.session_state.answered:
            difficulty_level = int(row.get("difficulty", 2) or 2)
            diff = DIFFICULTY_THEME.get(difficulty_level, DIFFICULTY_THEME[2])
            safe_word = html.escape(active)

            st.markdown(f"<div class='quiz-surface {diff['class']}'>", unsafe_allow_html=True)
            st.markdown(
                f"<div class='quiz-heading'><h3>Word: <strong>{safe_word}</strong></h3>"
                f"<span class='difficulty-badge'>{diff['emoji']} {diff['label']}</span></div>",
                unsafe_allow_html=True,
            )
            st.markdown(
                "<p class='quiz-instructions'>Pick every option that matches the meaning of the word.</p>",
                unsafe_allow_html=True,
            )

            keys = st.session_state.grid_keys
            st.markdown("<div class='quiz-options-grid'>", unsafe_allow_html=True)
            for i, opt in enumerate(choices):
                selected = opt in temp_selection
                clicked = st.button(
                    opt,
                    key=keys[i],
                    use_container_width=True,
                    type="primary" if selected else "secondary",
                )
                if clicked:
                    if selected:
                        temp_selection.discard(opt)
                    else:
                        temp_selection.add(opt)
            st.markdown("</div>", unsafe_allow_html=True)

            st.markdown("<div class='quiz-actions'>", unsafe_allow_html=True)
            submitted = st.button("Submit", key="btn_submit_quiz", type="primary")
            nextq = st.button("Next ▶", key="btn_next_quiz")
            st.markdown("</div>", unsafe_allow_html=True)

            st.markdown("</div>", unsafe_allow_html=True)

        # Allow going back even before submitting
        #if st.button("◀ Back", key="btn_back_form"):
        #    _go_back_to_prev_word(lid, words_df)

        # Always persist selection each render
        st.session_state.selection = temp_selection

        # Handle Submit
        if submitted:
            elapsed_ms = (time.time() - st.session_state.q_started_at) * 1000
            picked_set = set(list(st.session_state.selection))
            is_correct = (picked_set == correct_set)

            correct_choice_for_log = list(correct_set)[0]
            result = update_after_attempt(
                USER_ID,
                cid,
                lid,
                active,
                is_correct,
                int(elapsed_ms),
                int(row["difficulty"]),
                ", ".join(sorted(picked_set)),
                correct_choice_for_log,
            )

            st.session_state.last_xp_gain = int(result.get("xp_awarded", 0) or 0)
            st.session_state.badges_recent = [
                b.get("badge_name") for b in result.get("new_badges", [])
            ]
            st.session_state.badge_details_recent = result.get("new_badges", [])
            if result.get("new_badges"):
                celebrate_badges(result["new_badges"])
            st.session_state.gamification = gamification_snapshot(USER_ID)

            st.session_state.answered = True
            st.session_state.eval = {
                "is_correct": bool(is_correct),
                "picked_set": set(picked_set),
                "correct_set": set(correct_set),
                "choices": list(choices)
            }

            # If wrong, push this headword to the front of the review queue
            if not is_correct:
                from collections import deque
                if "review_queue" not in st.session_state or st.session_state.review_queue is None:
                    st.session_state.review_queue = deque()
                if st.session_state.active_word not in st.session_state.review_queue:
                    st.session_state.review_queue.appendleft(st.session_state.active_word)

            st.rerun()

        elif nextq:
            st.warning("Please **Submit** your answer first, then click **Next**.")

# ========== PATCH START: Dynamic feedback by lesson type (Option A) ==========
# Detect lesson kind from course/lesson titles (synonym | antonym)
def detect_lesson_kind(course_title: str, lesson_title: str) -> str:
    t = f"{str(course_title or '')} {str(lesson_title or '')}".lower()
    antonym_keys = ["antonym", "antonyms", "opposite", "opposites", "contrary", "reverse"]
    return "antonym" if any(k in t for k in antonym_keys) else "synonym"

# Deterministic, kid-friendly text (no API needed)
def feedback_text(headword: str, correct_word: str, lesson_kind: str):
    h, c = (headword or "").strip(), (correct_word or "").strip()
    if lesson_kind == "antonym":
        why = f"'{c}' is an opposite of '{h}'. They mean very different things."
        examples = [
            f"I felt {h} in the sunshine, but {c} when plans were canceled.",
            f"A warm day feels {h}; a stormy day can feel {c}."
        ]
    else:
        # default = synonym
        why = f"'{c}' means almost the same as '{h}', so it fits here."
        examples = [
            f"I felt {c} when I finished my project.",
            f"Our class was {c} after we won the match."
        ]
    return why, examples[:2]

# Override: route old call sites to the new dynamic generator
def gpt_feedback_examples(headword: str, correct_word: str):
    """
    Backward-compatible wrapper.
    Uses title-based detection to choose synonym/antonym wording.
    Ignores external APIs (OpenAI/Gemini) for speed and zero cost.
    """
    try:
        # These globals are set in your Student flow
        course_title = selected_label          # sidebar radio (course label)
        lesson_title = l_map[lid]              # selected lesson title
    except Exception:
        course_title, lesson_title = "", ""

    kind = detect_lesson_kind(course_title, lesson_title)
    return feedback_text(headword, correct_word, kind)
# ========== PATCH END: Dynamic feedback by lesson type (Option A) ==========


# AFTER-SUBMIT feedback + Back & Next buttons
if st.session_state.get("answered") and st.session_state.get("eval"):
    ev = st.session_state.eval
    difficulty_level = int(row.get("difficulty", 2) or 2)
    diff = DIFFICULTY_THEME.get(difficulty_level, DIFFICULTY_THEME[2])
    safe_word_feedback = html.escape(st.session_state.active_word)

    st.markdown(f"<div class='quiz-surface {diff['class']}'>", unsafe_allow_html=True)
    st.markdown(
        f"<div class='quiz-heading'><h3>Word: <strong>{safe_word_feedback}</strong></h3>"
        f"<span class='difficulty-badge'>{diff['emoji']} {diff['label']}</span></div>",
        unsafe_allow_html=True,
    )

    banner_class = "correct" if ev["is_correct"] else "try-again"
    banner_text = "🎉 Correct!" if ev["is_correct"] else "🤔 Try again!"
    st.markdown(
        f"<div class='feedback-banner {banner_class}'>{banner_text}</div>",
        unsafe_allow_html=True,
    )

    st.markdown(
        "<p class='quiz-instructions'>Review the breakdown below, then choose your next step.</p>",
        unsafe_allow_html=True,
    )

    xp_gain = int(st.session_state.get("last_xp_gain", 0) or 0)
    if xp_gain:
        st.success(f"⭐ You earned {xp_gain} XP!")

    new_badges = st.session_state.get("badge_details_recent", [])
    if new_badges:
        badge_list = ", ".join(
            f"{b.get('emoji', '')} {b.get('badge_name', '')}".strip()
            for b in new_badges
        )
        st.info(f"New badge unlocked: {badge_list}")
        st.session_state.badge_details_recent = []

    # Show explanation of options
    with st.expander("Why are these the best choices?", expanded=True):
        lines = []
        for opt in ev["choices"]:
            if opt in ev["correct_set"] and opt in ev["picked_set"]:
                tag = "✅ correct (you picked)"
            elif opt in ev["correct_set"]:
                tag = "✅ correct"
            elif opt in ev["picked_set"]:
                tag = "❌ your pick"
            else:
                tag = ""
            lines.append(f"- **{opt}** {tag}")
        st.markdown("\n".join(lines))

    # NEW: dynamic tip text based on lesson kind
        try:
            lesson_kind = detect_lesson_kind(selected_label, l_map[lid])
        except Exception:
            lesson_kind = "synonym"
        tip = (
            "Tip: pick all the options that **mean almost the same** as the main word."
            if lesson_kind == "synonym"
            else "Tip: pick the options that are **opposites** of the main word."
        )
        st.caption(tip)

    # GPT feedback (optional)
    try:
        correct_choice_for_text = sorted(list(ev["correct_set"]))[0]
        why, examples = gpt_feedback_examples(st.session_state.active_word, correct_choice_for_text)
        st.info(f"**Why:** {why}")
        st.markdown(f"**Examples:**\n\n- {examples[0]}\n- {examples[1]}")
    except Exception:
        pass

    # ───────────────────────────────────────────────────────────────
    # Buttons: Back and Next
    # ───────────────────────────────────────────────────────────────
    st.markdown("<div class='quiz-actions'>", unsafe_allow_html=True)
    if st.button("◀ Back", key="btn_back_feedback"):
        _go_back_to_prev_word(lid, words_df)
    if st.button("Next ▶", key="btn_next_feedback", type="primary"):
        st.session_state.asked_history.append(st.session_state.active_word)

        # Serve from review queue first
        if st.session_state.review_queue:
            next_word = st.session_state.review_queue.popleft()
        else:
            next_word = choose_next_word(USER_ID, cid, lid, words_df)

        # Load next word
        st.session_state.active_word = next_word
        st.session_state.q_started_at = time.time()
        next_row = words_df[words_df["headword"] == next_word].iloc[0]
        st.session_state.qdata = build_question_payload(next_word, next_row["synonyms"])
        st.session_state.grid_for_word = next_word
        st.session_state.grid_keys = [
            f"opt_{next_word}_{i}"
            for i in range(len(st.session_state.qdata["choices"]))
        ]
        for _k in st.session_state.grid_keys:
            if _k in st.session_state:
                del st.session_state[_k]
        st.session_state.selection = set()
        st.session_state.answered = False
        st.session_state.eval = None

        # Bump lesson question index
        st.session_state.q_index_per_lesson[int(lid)] = \
            st.session_state.q_index_per_lesson.get(int(lid), 1) + 1

        st.rerun()
    st.markdown("</div>", unsafe_allow_html=True)

    st.markdown("</div>", unsafe_allow_html=True)


    # ─────────────────────────────────────────────────────────────────────
    # REVIEW TAB — retry past mistakes (manual)
    # ─────────────────────────────────────────────────────────────────────
    with tab_review:
        st.write("Click a word you missed to retry it now:")

        missed = get_missed_words(USER_ID, int(lid))

        if not missed:
            n_queue = len(st.session_state.review_queue) if "review_queue" in st.session_state else 0
            if n_queue > 0:
                st.info(f"No recent wrong answers, but {n_queue} item(s) are queued for quick retry.")
            else:
                st.success("Nice! No mistakes to review for this lesson.")
        else:
            cols = st.columns(3)
            for i, hw in enumerate(missed):
                with cols[i % 3]:
                    if st.button(f"Retry: {hw}", key=f"retry_{int(lid)}_{hw}"):
                        # load this headword immediately into the quiz
                        st.session_state.active_lid = lid
                        st.session_state.active_word = hw
                        st.session_state.q_started_at = time.time()

                        row_retry = words_df[words_df["headword"] == hw].iloc[0]
                        st.session_state.qdata = build_question_payload(hw, row_retry["synonyms"])
                        st.session_state.grid_for_word = hw
                        st.session_state.grid_keys = [
                            f"opt_{hw}_{j}" for j in range(len(st.session_state.qdata["choices"]))
                        ]
                        for _k in st.session_state.grid_keys:
                            if _k in st.session_state:
                                del st.session_state[_k]
                        st.session_state.selection = set()
                        st.session_state.answered = False
                        st.session_state.eval = None

                        st.rerun()

# ─────────────────────────────────────────────────────────────────────
# Version footer (nice to show deployed tag)
# ─────────────────────────────────────────────────────────────────────
APP_VERSION = os.getenv("APP_VERSION", "dev")
st.markdown(f"<div style='text-align:center;opacity:0.6;'>Version: {APP_VERSION}</div>", unsafe_allow_html=True)








<|MERGE_RESOLUTION|>--- conflicted
+++ resolved
@@ -81,81 +81,6 @@
 # Feature flags (define early!)
 TEACHER_UI_V2 = os.getenv("TEACHER_UI_V2", "0") == "1"
 
-<<<<<<< HEAD
-# Gamification constants (declared early so helper functions can use them)
-DEFAULT_LEVEL_BANDS = [
-    {"level": 1, "min": 0,   "max": 99,  "title": "Learner",   "color": "#22c55e"},  # Green
-    {"level": 2, "min": 100, "max": 249, "title": "Achiever",  "color": "#f97316"},  # Orange
-    {"level": 3, "min": 250, "max": 499, "title": "Explorer",  "color": "#3b82f6"},  # Blue
-    {"level": 4, "min": 500, "max": 999, "title": "Champion",  "color": "#8b5cf6"},  # Purple
-    {"level": 5, "min": 1000, "max": None, "title": "Legend", "color": "#fbbf24"},  # Gold
-]
-
-
-def _ensure_level_bands() -> list[dict]:
-    """Return the active level band configuration, repairing missing globals."""
-
-    bands = globals().get("LEVEL_BANDS")
-    if not bands:
-        # Streamlit reloads the file top-to-bottom, but some deployments cache an
-        # older module object.  Guarantee a definition so helper calls never see a
-        # NameError even if an outdated module snapshot is still around.
-        bands = DEFAULT_LEVEL_BANDS.copy()
-        globals()["LEVEL_BANDS"] = bands
-    return bands
-
-
-# expose the mutable reference expected elsewhere in the file
-LEVEL_BANDS = _ensure_level_bands()
-
-
-BADGE_DEFINITIONS = {
-    "First Word Hero": {
-        "emoji": "🥇",
-        "xp_bonus": 20,
-        "badge_type": "milestone",
-        "milestone": "1 correct answer",
-    },
-    "Ten Words Mastered": {
-        "emoji": "🧠",
-        "xp_bonus": 50,
-        "badge_type": "mastery",
-        "milestone": "Master 10 unique words",
-    },
-    "Fifty Words Fluent": {
-        "emoji": "🏆",
-        "xp_bonus": 150,
-        "badge_type": "mastery",
-        "milestone": "Master 50 unique words",
-    },
-    "Lesson Champion": {
-        "emoji": "📘",
-        "xp_bonus": 100,
-        "badge_type": "lesson",
-        "milestone": "Lesson ≥90% accuracy",
-    },
-    "Course Finisher": {
-        "emoji": "🎓",
-        "xp_bonus": 250,
-        "badge_type": "course",
-        "milestone": "All lessons in a course ≥80% accuracy",
-    },
-    "Weekly Streaker": {
-        "emoji": "🔥",
-        "xp_bonus": 70,
-        "badge_type": "streak",
-        "milestone": "7-day login streak",
-    },
-    "Perfectionist": {
-        "emoji": "💎",
-        "xp_bonus": 100,
-        "badge_type": "achievement",
-        "milestone": "100% accuracy in a lesson",
-    },
-}
-
-=======
->>>>>>> 8917d590
 # ─────────────────────────────────────────────────────────────────────
 # Database (Postgres via SQLAlchemy)
 # ─────────────────────────────────────────────────────────────────────
@@ -482,35 +407,19 @@
 
 def level_for_xp(xp_total: int):
     xp_total = int(xp_total or 0)
-<<<<<<< HEAD
-    for band in _ensure_level_bands():
-        upper = band["max"]
-        if upper is None or xp_total <= upper:
-            return band
-    bands = _ensure_level_bands()
-    return bands[-1]
-=======
     for band in LEVEL_BANDS:
         upper = band["max"]
         if upper is None or xp_total <= upper:
             return band
     return LEVEL_BANDS[-1]
->>>>>>> 8917d590
 
 
 def next_level_band(current_band: dict | None):
     if not current_band:
         return None
-<<<<<<< HEAD
-    bands = _ensure_level_bands()
-    for idx, band in enumerate(bands):
-        if band["level"] == current_band["level"]:
-            return bands[idx + 1] if idx + 1 < len(bands) else None
-=======
     for idx, band in enumerate(LEVEL_BANDS):
         if band["level"] == current_band["level"]:
             return LEVEL_BANDS[idx + 1] if idx + 1 < len(LEVEL_BANDS) else None
->>>>>>> 8917d590
     return None
 
 
@@ -2183,8 +2092,6 @@
 }
 
 
-<<<<<<< HEAD
-=======
 LEVEL_BANDS = [
     {"level": 1, "min": 0,   "max": 99,  "title": "Learner",   "color": "#22c55e"},  # Green
     {"level": 2, "min": 100, "max": 249, "title": "Achiever",  "color": "#f97316"},  # Orange
@@ -2238,7 +2145,6 @@
     },
 }
 
->>>>>>> 8917d590
 BADGE_CHIME_BASE64 = (
     "UklGRmQGAABXQVZFZm10IBAAAAABAAEAQB8AAIA+AAACABAAZGF0YUAGAAAAAPMwb0tMQ0UcRegpv8+zbssu+yMtYkp9RbIg5+zfwVuzBchg9iYpCUlnR/8knfHUxDSz"
     "1MSd8f8kZ0cJSSYpYPYFyFuz38Hn7LIgfUViSiMtLvtuy8+zKb9F6EUcTENvS/MwAAANz5G0tLy747sX10AxTJI00gTd0p61g7pO3xkTIT6lTPs3oAna1ve2mbgB22MO"
